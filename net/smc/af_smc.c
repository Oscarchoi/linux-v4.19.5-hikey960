/*
 *  Shared Memory Communications over RDMA (SMC-R) and RoCE
 *
 *  AF_SMC protocol family socket handler keeping the AF_INET sock address type
 *  applies to SOCK_STREAM sockets only
 *  offers an alternative communication option for TCP-protocol sockets
 *  applicable with RoCE-cards only
 *
 *  Initial restrictions:
 *    - support for alternate links postponed
 *
 *  Copyright IBM Corp. 2016, 2018
 *
 *  Author(s):  Ursula Braun <ubraun@linux.vnet.ibm.com>
 *              based on prototype from Frank Blaschka
 */

#define KMSG_COMPONENT "smc"
#define pr_fmt(fmt) KMSG_COMPONENT ": " fmt

#include <linux/module.h>
#include <linux/socket.h>
#include <linux/workqueue.h>
#include <linux/in.h>
#include <linux/sched/signal.h>

#include <net/sock.h>
#include <net/tcp.h>
#include <net/smc.h>
#include <asm/ioctls.h>

#include "smc.h"
#include "smc_clc.h"
#include "smc_llc.h"
#include "smc_cdc.h"
#include "smc_core.h"
#include "smc_ib.h"
#include "smc_pnet.h"
#include "smc_tx.h"
#include "smc_rx.h"
#include "smc_close.h"

static DEFINE_MUTEX(smc_create_lgr_pending);	/* serialize link group
						 * creation
						 */

static void smc_tcp_listen_work(struct work_struct *);
static void smc_connect_work(struct work_struct *);

static void smc_set_keepalive(struct sock *sk, int val)
{
	struct smc_sock *smc = smc_sk(sk);

	smc->clcsock->sk->sk_prot->keepalive(smc->clcsock->sk, val);
}

static struct smc_hashinfo smc_v4_hashinfo = {
	.lock = __RW_LOCK_UNLOCKED(smc_v4_hashinfo.lock),
};

static struct smc_hashinfo smc_v6_hashinfo = {
	.lock = __RW_LOCK_UNLOCKED(smc_v6_hashinfo.lock),
};

int smc_hash_sk(struct sock *sk)
{
	struct smc_hashinfo *h = sk->sk_prot->h.smc_hash;
	struct hlist_head *head;

	head = &h->ht;

	write_lock_bh(&h->lock);
	sk_add_node(sk, head);
	sock_prot_inuse_add(sock_net(sk), sk->sk_prot, 1);
	write_unlock_bh(&h->lock);

	return 0;
}
EXPORT_SYMBOL_GPL(smc_hash_sk);

void smc_unhash_sk(struct sock *sk)
{
	struct smc_hashinfo *h = sk->sk_prot->h.smc_hash;

	write_lock_bh(&h->lock);
	if (sk_del_node_init(sk))
		sock_prot_inuse_add(sock_net(sk), sk->sk_prot, -1);
	write_unlock_bh(&h->lock);
}
EXPORT_SYMBOL_GPL(smc_unhash_sk);

struct proto smc_proto = {
	.name		= "SMC",
	.owner		= THIS_MODULE,
	.keepalive	= smc_set_keepalive,
	.hash		= smc_hash_sk,
	.unhash		= smc_unhash_sk,
	.obj_size	= sizeof(struct smc_sock),
	.h.smc_hash	= &smc_v4_hashinfo,
	.slab_flags	= SLAB_TYPESAFE_BY_RCU,
};
EXPORT_SYMBOL_GPL(smc_proto);

struct proto smc_proto6 = {
	.name		= "SMC6",
	.owner		= THIS_MODULE,
	.keepalive	= smc_set_keepalive,
	.hash		= smc_hash_sk,
	.unhash		= smc_unhash_sk,
	.obj_size	= sizeof(struct smc_sock),
	.h.smc_hash	= &smc_v6_hashinfo,
	.slab_flags	= SLAB_TYPESAFE_BY_RCU,
};
EXPORT_SYMBOL_GPL(smc_proto6);

static int smc_release(struct socket *sock)
{
	struct sock *sk = sock->sk;
	struct smc_sock *smc;
	int rc = 0;

	if (!sk)
		goto out;

	smc = smc_sk(sk);

	/* cleanup for a dangling non-blocking connect */
	flush_work(&smc->connect_work);
	kfree(smc->connect_info);
	smc->connect_info = NULL;

	if (sk->sk_state == SMC_LISTEN)
		/* smc_close_non_accepted() is called and acquires
		 * sock lock for child sockets again
		 */
		lock_sock_nested(sk, SINGLE_DEPTH_NESTING);
	else
		lock_sock(sk);

	if (!smc->use_fallback) {
		rc = smc_close_active(smc);
		sock_set_flag(sk, SOCK_DEAD);
		sk->sk_shutdown |= SHUTDOWN_MASK;
	}
	if (smc->clcsock) {
		sock_release(smc->clcsock);
		smc->clcsock = NULL;
	}
	if (smc->use_fallback) {
		sock_put(sk); /* passive closing */
		sk->sk_state = SMC_CLOSED;
		sk->sk_state_change(sk);
	}

	/* detach socket */
	sock_orphan(sk);
	sock->sk = NULL;
	if (!smc->use_fallback && sk->sk_state == SMC_CLOSED)
		smc_conn_free(&smc->conn);
	release_sock(sk);

	sk->sk_prot->unhash(sk);
	sock_put(sk); /* final sock_put */
out:
	return rc;
}

static void smc_destruct(struct sock *sk)
{
	if (sk->sk_state != SMC_CLOSED)
		return;
	if (!sock_flag(sk, SOCK_DEAD))
		return;

	sk_refcnt_debug_dec(sk);
}

static struct sock *smc_sock_alloc(struct net *net, struct socket *sock,
				   int protocol)
{
	struct smc_sock *smc;
	struct proto *prot;
	struct sock *sk;

	prot = (protocol == SMCPROTO_SMC6) ? &smc_proto6 : &smc_proto;
	sk = sk_alloc(net, PF_SMC, GFP_KERNEL, prot, 0);
	if (!sk)
		return NULL;

	sock_init_data(sock, sk); /* sets sk_refcnt to 1 */
	sk->sk_state = SMC_INIT;
	sk->sk_destruct = smc_destruct;
	sk->sk_protocol = protocol;
	smc = smc_sk(sk);
	INIT_WORK(&smc->tcp_listen_work, smc_tcp_listen_work);
	INIT_WORK(&smc->connect_work, smc_connect_work);
	INIT_DELAYED_WORK(&smc->conn.tx_work, smc_tx_work);
	INIT_LIST_HEAD(&smc->accept_q);
	spin_lock_init(&smc->accept_q_lock);
	spin_lock_init(&smc->conn.send_lock);
	sk->sk_prot->hash(sk);
	sk_refcnt_debug_inc(sk);

	return sk;
}

static int smc_bind(struct socket *sock, struct sockaddr *uaddr,
		    int addr_len)
{
	struct sockaddr_in *addr = (struct sockaddr_in *)uaddr;
	struct sock *sk = sock->sk;
	struct smc_sock *smc;
	int rc;

	smc = smc_sk(sk);

	/* replicate tests from inet_bind(), to be safe wrt. future changes */
	rc = -EINVAL;
	if (addr_len < sizeof(struct sockaddr_in))
		goto out;

	rc = -EAFNOSUPPORT;
	if (addr->sin_family != AF_INET &&
	    addr->sin_family != AF_INET6 &&
	    addr->sin_family != AF_UNSPEC)
		goto out;
	/* accept AF_UNSPEC (mapped to AF_INET) only if s_addr is INADDR_ANY */
	if (addr->sin_family == AF_UNSPEC &&
	    addr->sin_addr.s_addr != htonl(INADDR_ANY))
		goto out;

	lock_sock(sk);

	/* Check if socket is already active */
	rc = -EINVAL;
	if (sk->sk_state != SMC_INIT)
		goto out_rel;

	smc->clcsock->sk->sk_reuse = sk->sk_reuse;
	rc = kernel_bind(smc->clcsock, uaddr, addr_len);

out_rel:
	release_sock(sk);
out:
	return rc;
}

static void smc_copy_sock_settings(struct sock *nsk, struct sock *osk,
				   unsigned long mask)
{
	/* options we don't get control via setsockopt for */
	nsk->sk_type = osk->sk_type;
	nsk->sk_sndbuf = osk->sk_sndbuf;
	nsk->sk_rcvbuf = osk->sk_rcvbuf;
	nsk->sk_sndtimeo = osk->sk_sndtimeo;
	nsk->sk_rcvtimeo = osk->sk_rcvtimeo;
	nsk->sk_mark = osk->sk_mark;
	nsk->sk_priority = osk->sk_priority;
	nsk->sk_rcvlowat = osk->sk_rcvlowat;
	nsk->sk_bound_dev_if = osk->sk_bound_dev_if;
	nsk->sk_err = osk->sk_err;

	nsk->sk_flags &= ~mask;
	nsk->sk_flags |= osk->sk_flags & mask;
}

#define SK_FLAGS_SMC_TO_CLC ((1UL << SOCK_URGINLINE) | \
			     (1UL << SOCK_KEEPOPEN) | \
			     (1UL << SOCK_LINGER) | \
			     (1UL << SOCK_BROADCAST) | \
			     (1UL << SOCK_TIMESTAMP) | \
			     (1UL << SOCK_DBG) | \
			     (1UL << SOCK_RCVTSTAMP) | \
			     (1UL << SOCK_RCVTSTAMPNS) | \
			     (1UL << SOCK_LOCALROUTE) | \
			     (1UL << SOCK_TIMESTAMPING_RX_SOFTWARE) | \
			     (1UL << SOCK_RXQ_OVFL) | \
			     (1UL << SOCK_WIFI_STATUS) | \
			     (1UL << SOCK_NOFCS) | \
			     (1UL << SOCK_FILTER_LOCKED))
/* copy only relevant settings and flags of SOL_SOCKET level from smc to
 * clc socket (since smc is not called for these options from net/core)
 */
static void smc_copy_sock_settings_to_clc(struct smc_sock *smc)
{
	smc_copy_sock_settings(smc->clcsock->sk, &smc->sk, SK_FLAGS_SMC_TO_CLC);
}

#define SK_FLAGS_CLC_TO_SMC ((1UL << SOCK_URGINLINE) | \
			     (1UL << SOCK_KEEPOPEN) | \
			     (1UL << SOCK_LINGER) | \
			     (1UL << SOCK_DBG))
/* copy only settings and flags relevant for smc from clc to smc socket */
static void smc_copy_sock_settings_to_smc(struct smc_sock *smc)
{
	smc_copy_sock_settings(&smc->sk, smc->clcsock->sk, SK_FLAGS_CLC_TO_SMC);
}

/* register a new rmb, optionally send confirm_rkey msg to register with peer */
static int smc_reg_rmb(struct smc_link *link, struct smc_buf_desc *rmb_desc,
		       bool conf_rkey)
{
	/* register memory region for new rmb */
	if (smc_wr_reg_send(link, rmb_desc->mr_rx[SMC_SINGLE_LINK])) {
		rmb_desc->regerr = 1;
		return -EFAULT;
	}
	if (!conf_rkey)
		return 0;
	/* exchange confirm_rkey msg with peer */
	if (smc_llc_do_confirm_rkey(link, rmb_desc)) {
		rmb_desc->regerr = 1;
		return -EFAULT;
	}
	return 0;
}

static int smc_clnt_conf_first_link(struct smc_sock *smc)
{
	struct net *net = sock_net(smc->clcsock->sk);
	struct smc_link_group *lgr = smc->conn.lgr;
	struct smc_link *link;
	int rest;
	int rc;

	link = &lgr->lnk[SMC_SINGLE_LINK];
	/* receive CONFIRM LINK request from server over RoCE fabric */
	rest = wait_for_completion_interruptible_timeout(
		&link->llc_confirm,
		SMC_LLC_WAIT_FIRST_TIME);
	if (rest <= 0) {
		struct smc_clc_msg_decline dclc;

		rc = smc_clc_wait_msg(smc, &dclc, sizeof(dclc),
				      SMC_CLC_DECLINE);
		return rc;
	}

	if (link->llc_confirm_rc)
		return SMC_CLC_DECL_RMBE_EC;

	rc = smc_ib_modify_qp_rts(link);
	if (rc)
		return SMC_CLC_DECL_INTERR;

	smc_wr_remember_qp_attr(link);

	if (smc_reg_rmb(link, smc->conn.rmb_desc, false))
		return SMC_CLC_DECL_INTERR;

	/* send CONFIRM LINK response over RoCE fabric */
	rc = smc_llc_send_confirm_link(link,
				       link->smcibdev->mac[link->ibport - 1],
				       &link->smcibdev->gid[link->ibport - 1],
				       SMC_LLC_RESP);
	if (rc < 0)
		return SMC_CLC_DECL_TCL;

	/* receive ADD LINK request from server over RoCE fabric */
	rest = wait_for_completion_interruptible_timeout(&link->llc_add,
							 SMC_LLC_WAIT_TIME);
	if (rest <= 0) {
		struct smc_clc_msg_decline dclc;

		rc = smc_clc_wait_msg(smc, &dclc, sizeof(dclc),
				      SMC_CLC_DECLINE);
		return rc;
	}

	/* send add link reject message, only one link supported for now */
	rc = smc_llc_send_add_link(link,
				   link->smcibdev->mac[link->ibport - 1],
				   &link->smcibdev->gid[link->ibport - 1],
				   SMC_LLC_RESP);
	if (rc < 0)
		return SMC_CLC_DECL_TCL;

	smc_llc_link_active(link, net->ipv4.sysctl_tcp_keepalive_time);

	return 0;
}

static void smc_conn_save_peer_info(struct smc_sock *smc,
				    struct smc_clc_msg_accept_confirm *clc)
{
	int bufsize = smc_uncompress_bufsize(clc->rmbe_size);

	smc->conn.peer_rmbe_idx = clc->rmbe_idx;
	smc->conn.local_tx_ctrl.token = ntohl(clc->rmbe_alert_token);
	smc->conn.peer_rmbe_size = bufsize;
	atomic_set(&smc->conn.peer_rmbe_space, smc->conn.peer_rmbe_size);
	smc->conn.tx_off = bufsize * (smc->conn.peer_rmbe_idx - 1);
}

static void smc_link_save_peer_info(struct smc_link *link,
				    struct smc_clc_msg_accept_confirm *clc)
{
	link->peer_qpn = ntoh24(clc->qpn);
	memcpy(link->peer_gid, clc->lcl.gid, SMC_GID_SIZE);
	memcpy(link->peer_mac, clc->lcl.mac, sizeof(link->peer_mac));
	link->peer_psn = ntoh24(clc->psn);
	link->peer_mtu = clc->qp_mtu;
}

/* fall back during connect */
static int smc_connect_fallback(struct smc_sock *smc)
{
	smc->use_fallback = true;
	smc_copy_sock_settings_to_clc(smc);
	if (smc->sk.sk_state == SMC_INIT)
		smc->sk.sk_state = SMC_ACTIVE;
	return 0;
}

/* decline and fall back during connect */
static int smc_connect_decline_fallback(struct smc_sock *smc, int reason_code)
{
	int rc;

	if (reason_code < 0) /* error, fallback is not possible */
		return reason_code;
	if (reason_code != SMC_CLC_DECL_REPLY) {
		rc = smc_clc_send_decline(smc, reason_code);
		if (rc < 0)
			return rc;
	}
	return smc_connect_fallback(smc);
}

/* abort connecting */
static int smc_connect_abort(struct smc_sock *smc, int reason_code,
			     int local_contact)
{
	if (local_contact == SMC_FIRST_CONTACT)
		smc_lgr_forget(smc->conn.lgr);
	mutex_unlock(&smc_create_lgr_pending);
	smc_conn_free(&smc->conn);
	if (reason_code < 0 && smc->sk.sk_state == SMC_INIT)
		sock_put(&smc->sk); /* passive closing */
	return reason_code;
}

/* check if there is a rdma device available for this connection. */
/* called for connect and listen */
static int smc_check_rdma(struct smc_sock *smc, struct smc_ib_device **ibdev,
			  u8 *ibport)
{
	int reason_code = 0;

	/* PNET table look up: search active ib_device and port
	 * within same PNETID that also contains the ethernet device
	 * used for the internal TCP socket
	 */
	smc_pnet_find_roce_resource(smc->clcsock->sk, ibdev, ibport);
	if (!(*ibdev))
		reason_code = SMC_CLC_DECL_CNFERR; /* configuration error */

	return reason_code;
}

/* CLC handshake during connect */
static int smc_connect_clc(struct smc_sock *smc,
			   struct smc_clc_msg_accept_confirm *aclc,
			   struct smc_ib_device *ibdev, u8 ibport)
{
	int rc = 0;

	/* do inband token exchange */
	rc = smc_clc_send_proposal(smc, ibdev, ibport);
	if (rc)
		return rc;
	/* receive SMC Accept CLC message */
	return smc_clc_wait_msg(smc, aclc, sizeof(*aclc), SMC_CLC_ACCEPT);
}

/* setup for RDMA connection of client */
static int smc_connect_rdma(struct smc_sock *smc,
			    struct smc_clc_msg_accept_confirm *aclc,
			    struct smc_ib_device *ibdev, u8 ibport)
{
	int local_contact = SMC_FIRST_CONTACT;
	struct smc_link *link;
	int reason_code = 0;

	mutex_lock(&smc_create_lgr_pending);
	local_contact = smc_conn_create(smc, ibdev, ibport, &aclc->lcl,
					aclc->hdr.flag);
	if (local_contact < 0) {
		if (local_contact == -ENOMEM)
			reason_code = SMC_CLC_DECL_MEM;/* insufficient memory*/
		else if (local_contact == -ENOLINK)
			reason_code = SMC_CLC_DECL_SYNCERR; /* synchr. error */
		else
			reason_code = SMC_CLC_DECL_INTERR; /* other error */
		return smc_connect_abort(smc, reason_code, 0);
	}
	link = &smc->conn.lgr->lnk[SMC_SINGLE_LINK];

	smc_conn_save_peer_info(smc, aclc);

	/* create send buffer and rmb */
	if (smc_buf_create(smc))
		return smc_connect_abort(smc, SMC_CLC_DECL_MEM, local_contact);

	if (local_contact == SMC_FIRST_CONTACT)
		smc_link_save_peer_info(link, aclc);

	if (smc_rmb_rtoken_handling(&smc->conn, aclc))
		return smc_connect_abort(smc, SMC_CLC_DECL_INTERR,
					 local_contact);

	smc_close_init(smc);
	smc_rx_init(smc);

	if (local_contact == SMC_FIRST_CONTACT) {
		if (smc_ib_ready_link(link))
			return smc_connect_abort(smc, SMC_CLC_DECL_INTERR,
						 local_contact);
	} else {
		if (!smc->conn.rmb_desc->reused &&
		    smc_reg_rmb(link, smc->conn.rmb_desc, true))
			return smc_connect_abort(smc, SMC_CLC_DECL_INTERR,
						 local_contact);
	}
	smc_rmb_sync_sg_for_device(&smc->conn);

	reason_code = smc_clc_send_confirm(smc);
	if (reason_code)
		return smc_connect_abort(smc, reason_code, local_contact);

	smc_tx_init(smc);

	if (local_contact == SMC_FIRST_CONTACT) {
		/* QP confirmation over RoCE fabric */
		reason_code = smc_clnt_conf_first_link(smc);
		if (reason_code)
			return smc_connect_abort(smc, reason_code,
						 local_contact);
	}
	mutex_unlock(&smc_create_lgr_pending);

	smc_copy_sock_settings_to_clc(smc);
	if (smc->sk.sk_state == SMC_INIT)
		smc->sk.sk_state = SMC_ACTIVE;

	return 0;
}

/* perform steps before actually connecting */
static int __smc_connect(struct smc_sock *smc)
{
	struct smc_clc_msg_accept_confirm aclc;
	struct smc_ib_device *ibdev;
	int rc = 0;
	u8 ibport;

	sock_hold(&smc->sk); /* sock put in passive closing */

	if (smc->use_fallback)
		return smc_connect_fallback(smc);

	/* if peer has not signalled SMC-capability, fall back */
	if (!tcp_sk(smc->clcsock->sk)->syn_smc)
		return smc_connect_fallback(smc);

	/* IPSec connections opt out of SMC-R optimizations */
	if (using_ipsec(smc))
		return smc_connect_decline_fallback(smc, SMC_CLC_DECL_IPSEC);

	/* check if a RDMA device is available; if not, fall back */
	if (smc_check_rdma(smc, &ibdev, &ibport))
		return smc_connect_decline_fallback(smc, SMC_CLC_DECL_CNFERR);

	/* perform CLC handshake */
	rc = smc_connect_clc(smc, &aclc, ibdev, ibport);
	if (rc)
		return smc_connect_decline_fallback(smc, rc);

	/* connect using rdma */
	rc = smc_connect_rdma(smc, &aclc, ibdev, ibport);
	if (rc)
		return smc_connect_decline_fallback(smc, rc);

	return 0;
}

static void smc_connect_work(struct work_struct *work)
{
	struct smc_sock *smc = container_of(work, struct smc_sock,
					    connect_work);
	int rc;

	lock_sock(&smc->sk);
	rc = kernel_connect(smc->clcsock, &smc->connect_info->addr,
			    smc->connect_info->alen, smc->connect_info->flags);
	if (smc->clcsock->sk->sk_err) {
		smc->sk.sk_err = smc->clcsock->sk->sk_err;
		goto out;
	}
	if (rc < 0) {
		smc->sk.sk_err = -rc;
		goto out;
	}

	rc = __smc_connect(smc);
	if (rc < 0)
		smc->sk.sk_err = -rc;

out:
	smc->sk.sk_state_change(&smc->sk);
	kfree(smc->connect_info);
	smc->connect_info = NULL;
	release_sock(&smc->sk);
}

static int smc_connect(struct socket *sock, struct sockaddr *addr,
		       int alen, int flags)
{
	struct sock *sk = sock->sk;
	struct smc_sock *smc;
	int rc = -EINVAL;

	smc = smc_sk(sk);

	/* separate smc parameter checking to be safe */
	if (alen < sizeof(addr->sa_family))
		goto out_err;
	if (addr->sa_family != AF_INET && addr->sa_family != AF_INET6)
		goto out_err;

	lock_sock(sk);
	switch (sk->sk_state) {
	default:
		goto out;
	case SMC_ACTIVE:
		rc = -EISCONN;
		goto out;
	case SMC_INIT:
		rc = 0;
		break;
	}

	smc_copy_sock_settings_to_clc(smc);
	tcp_sk(smc->clcsock->sk)->syn_smc = 1;
	if (flags & O_NONBLOCK) {
		if (smc->connect_info) {
			rc = -EALREADY;
			goto out;
		}
		smc->connect_info = kzalloc(alen + 2 * sizeof(int), GFP_KERNEL);
		if (!smc->connect_info) {
			rc = -ENOMEM;
			goto out;
		}
		smc->connect_info->alen = alen;
		smc->connect_info->flags = flags ^ O_NONBLOCK;
		memcpy(&smc->connect_info->addr, addr, alen);
		schedule_work(&smc->connect_work);
		rc = -EINPROGRESS;
	} else {
		rc = kernel_connect(smc->clcsock, addr, alen, flags);
		if (rc)
			goto out;

		rc = __smc_connect(smc);
		if (rc < 0)
			goto out;
		else
			rc = 0; /* success cases including fallback */
	}

out:
	release_sock(sk);
out_err:
	return rc;
}

static int smc_clcsock_accept(struct smc_sock *lsmc, struct smc_sock **new_smc)
{
	struct socket *new_clcsock = NULL;
	struct sock *lsk = &lsmc->sk;
	struct sock *new_sk;
	int rc;

	release_sock(lsk);
	new_sk = smc_sock_alloc(sock_net(lsk), NULL, lsk->sk_protocol);
	if (!new_sk) {
		rc = -ENOMEM;
		lsk->sk_err = ENOMEM;
		*new_smc = NULL;
		lock_sock(lsk);
		goto out;
	}
	*new_smc = smc_sk(new_sk);

	rc = kernel_accept(lsmc->clcsock, &new_clcsock, 0);
	lock_sock(lsk);
	if  (rc < 0)
		lsk->sk_err = -rc;
	if (rc < 0 || lsk->sk_state == SMC_CLOSED) {
		if (new_clcsock)
			sock_release(new_clcsock);
		new_sk->sk_state = SMC_CLOSED;
		sock_set_flag(new_sk, SOCK_DEAD);
		new_sk->sk_prot->unhash(new_sk);
		sock_put(new_sk); /* final */
		*new_smc = NULL;
		goto out;
	}

	(*new_smc)->clcsock = new_clcsock;
out:
	return rc;
}

/* add a just created sock to the accept queue of the listen sock as
 * candidate for a following socket accept call from user space
 */
static void smc_accept_enqueue(struct sock *parent, struct sock *sk)
{
	struct smc_sock *par = smc_sk(parent);

	sock_hold(sk); /* sock_put in smc_accept_unlink () */
	spin_lock(&par->accept_q_lock);
	list_add_tail(&smc_sk(sk)->accept_q, &par->accept_q);
	spin_unlock(&par->accept_q_lock);
	sk_acceptq_added(parent);
}

/* remove a socket from the accept queue of its parental listening socket */
static void smc_accept_unlink(struct sock *sk)
{
	struct smc_sock *par = smc_sk(sk)->listen_smc;

	spin_lock(&par->accept_q_lock);
	list_del_init(&smc_sk(sk)->accept_q);
	spin_unlock(&par->accept_q_lock);
	sk_acceptq_removed(&smc_sk(sk)->listen_smc->sk);
	sock_put(sk); /* sock_hold in smc_accept_enqueue */
}

/* remove a sock from the accept queue to bind it to a new socket created
 * for a socket accept call from user space
 */
struct sock *smc_accept_dequeue(struct sock *parent,
				struct socket *new_sock)
{
	struct smc_sock *isk, *n;
	struct sock *new_sk;

	list_for_each_entry_safe(isk, n, &smc_sk(parent)->accept_q, accept_q) {
		new_sk = (struct sock *)isk;

		smc_accept_unlink(new_sk);
		if (new_sk->sk_state == SMC_CLOSED) {
			if (isk->clcsock) {
				sock_release(isk->clcsock);
				isk->clcsock = NULL;
			}
			new_sk->sk_prot->unhash(new_sk);
			sock_put(new_sk); /* final */
			continue;
		}
		if (new_sock)
			sock_graft(new_sk, new_sock);
		return new_sk;
	}
	return NULL;
}

/* clean up for a created but never accepted sock */
void smc_close_non_accepted(struct sock *sk)
{
	struct smc_sock *smc = smc_sk(sk);

	lock_sock(sk);
	if (!sk->sk_lingertime)
		/* wait for peer closing */
		sk->sk_lingertime = SMC_MAX_STREAM_WAIT_TIMEOUT;
	if (!smc->use_fallback) {
		smc_close_active(smc);
		sock_set_flag(sk, SOCK_DEAD);
		sk->sk_shutdown |= SHUTDOWN_MASK;
	}
	if (smc->clcsock) {
		struct socket *tcp;

		tcp = smc->clcsock;
		smc->clcsock = NULL;
		sock_release(tcp);
	}
	if (smc->use_fallback) {
		sock_put(sk); /* passive closing */
		sk->sk_state = SMC_CLOSED;
	} else {
		if (sk->sk_state == SMC_CLOSED)
			smc_conn_free(&smc->conn);
	}
	release_sock(sk);
	sk->sk_prot->unhash(sk);
	sock_put(sk); /* final sock_put */
}

static int smc_serv_conf_first_link(struct smc_sock *smc)
{
	struct net *net = sock_net(smc->clcsock->sk);
	struct smc_link_group *lgr = smc->conn.lgr;
	struct smc_link *link;
	int rest;
	int rc;

	link = &lgr->lnk[SMC_SINGLE_LINK];

	if (smc_reg_rmb(link, smc->conn.rmb_desc, false))
		return SMC_CLC_DECL_INTERR;

	/* send CONFIRM LINK request to client over the RoCE fabric */
	rc = smc_llc_send_confirm_link(link,
				       link->smcibdev->mac[link->ibport - 1],
				       &link->smcibdev->gid[link->ibport - 1],
				       SMC_LLC_REQ);
	if (rc < 0)
		return SMC_CLC_DECL_TCL;

	/* receive CONFIRM LINK response from client over the RoCE fabric */
	rest = wait_for_completion_interruptible_timeout(
		&link->llc_confirm_resp,
		SMC_LLC_WAIT_FIRST_TIME);
	if (rest <= 0) {
		struct smc_clc_msg_decline dclc;

		rc = smc_clc_wait_msg(smc, &dclc, sizeof(dclc),
				      SMC_CLC_DECLINE);
		return rc;
	}

	if (link->llc_confirm_resp_rc)
		return SMC_CLC_DECL_RMBE_EC;

	/* send ADD LINK request to client over the RoCE fabric */
	rc = smc_llc_send_add_link(link,
				   link->smcibdev->mac[link->ibport - 1],
				   &link->smcibdev->gid[link->ibport - 1],
				   SMC_LLC_REQ);
	if (rc < 0)
		return SMC_CLC_DECL_TCL;

	/* receive ADD LINK response from client over the RoCE fabric */
	rest = wait_for_completion_interruptible_timeout(&link->llc_add_resp,
							 SMC_LLC_WAIT_TIME);
	if (rest <= 0) {
		struct smc_clc_msg_decline dclc;

		rc = smc_clc_wait_msg(smc, &dclc, sizeof(dclc),
				      SMC_CLC_DECLINE);
		return rc;
	}

	smc_llc_link_active(link, net->ipv4.sysctl_tcp_keepalive_time);

	return 0;
}

/* listen worker: finish */
static void smc_listen_out(struct smc_sock *new_smc)
{
	struct smc_sock *lsmc = new_smc->listen_smc;
	struct sock *newsmcsk = &new_smc->sk;

	lock_sock_nested(&lsmc->sk, SINGLE_DEPTH_NESTING);
	if (lsmc->sk.sk_state == SMC_LISTEN) {
		smc_accept_enqueue(&lsmc->sk, newsmcsk);
	} else { /* no longer listening */
		smc_close_non_accepted(newsmcsk);
	}
	release_sock(&lsmc->sk);

	/* Wake up accept */
	lsmc->sk.sk_data_ready(&lsmc->sk);
	sock_put(&lsmc->sk); /* sock_hold in smc_tcp_listen_work */
}

/* listen worker: finish in state connected */
static void smc_listen_out_connected(struct smc_sock *new_smc)
{
	struct sock *newsmcsk = &new_smc->sk;

	sk_refcnt_debug_inc(newsmcsk);
	if (newsmcsk->sk_state == SMC_INIT)
		newsmcsk->sk_state = SMC_ACTIVE;

	smc_listen_out(new_smc);
}

/* listen worker: finish in error state */
static void smc_listen_out_err(struct smc_sock *new_smc)
{
	struct sock *newsmcsk = &new_smc->sk;

	if (newsmcsk->sk_state == SMC_INIT)
		sock_put(&new_smc->sk); /* passive closing */
	newsmcsk->sk_state = SMC_CLOSED;
	smc_conn_free(&new_smc->conn);

	smc_listen_out(new_smc);
}

/* listen worker: decline and fall back if possible */
static void smc_listen_decline(struct smc_sock *new_smc, int reason_code,
			       int local_contact)
{
	/* RDMA setup failed, switch back to TCP */
	if (local_contact == SMC_FIRST_CONTACT)
		smc_lgr_forget(new_smc->conn.lgr);
	if (reason_code < 0) { /* error, no fallback possible */
		smc_listen_out_err(new_smc);
		return;
	}
	smc_conn_free(&new_smc->conn);
	new_smc->use_fallback = true;
	if (reason_code && reason_code != SMC_CLC_DECL_REPLY) {
		if (smc_clc_send_decline(new_smc, reason_code) < 0) {
			smc_listen_out_err(new_smc);
			return;
		}
	}
	smc_listen_out_connected(new_smc);
}

/* listen worker: check prefixes */
static int smc_listen_rdma_check(struct smc_sock *new_smc,
				 struct smc_clc_msg_proposal *pclc)
{
	struct smc_clc_msg_proposal_prefix *pclc_prfx;
	struct socket *newclcsock = new_smc->clcsock;

	pclc_prfx = smc_clc_proposal_get_prefix(pclc);
	if (smc_clc_prfx_match(newclcsock, pclc_prfx))
		return SMC_CLC_DECL_CNFERR;

	return 0;
}

/* listen worker: initialize connection and buffers */
static int smc_listen_rdma_init(struct smc_sock *new_smc,
				struct smc_clc_msg_proposal *pclc,
				struct smc_ib_device *ibdev, u8 ibport,
				int *local_contact)
{
	/* allocate connection / link group */
	*local_contact = smc_conn_create(new_smc, ibdev, ibport, &pclc->lcl, 0);
	if (*local_contact < 0) {
		if (*local_contact == -ENOMEM)
			return SMC_CLC_DECL_MEM;/* insufficient memory*/
		return SMC_CLC_DECL_INTERR; /* other error */
	}

	/* create send buffer and rmb */
	if (smc_buf_create(new_smc))
		return SMC_CLC_DECL_MEM;

	return 0;
}

/* listen worker: register buffers */
static int smc_listen_rdma_reg(struct smc_sock *new_smc, int local_contact)
{
	struct smc_link *link = &new_smc->conn.lgr->lnk[SMC_SINGLE_LINK];

	if (local_contact != SMC_FIRST_CONTACT) {
		if (!new_smc->conn.rmb_desc->reused) {
			if (smc_reg_rmb(link, new_smc->conn.rmb_desc, true))
				return SMC_CLC_DECL_INTERR;
		}
	}
	smc_rmb_sync_sg_for_device(&new_smc->conn);

	return 0;
}

/* listen worker: finish RDMA setup */
static void smc_listen_rdma_finish(struct smc_sock *new_smc,
				   struct smc_clc_msg_accept_confirm *cclc,
				   int local_contact)
{
	struct smc_link *link = &new_smc->conn.lgr->lnk[SMC_SINGLE_LINK];
	int reason_code = 0;

	if (local_contact == SMC_FIRST_CONTACT)
		smc_link_save_peer_info(link, cclc);

	if (smc_rmb_rtoken_handling(&new_smc->conn, cclc)) {
		reason_code = SMC_CLC_DECL_INTERR;
		goto decline;
	}

	if (local_contact == SMC_FIRST_CONTACT) {
		if (smc_ib_ready_link(link)) {
			reason_code = SMC_CLC_DECL_INTERR;
			goto decline;
		}
		/* QP confirmation over RoCE fabric */
		reason_code = smc_serv_conf_first_link(new_smc);
		if (reason_code)
			goto decline;
	}
	return;

decline:
	mutex_unlock(&smc_create_lgr_pending);
	smc_listen_decline(new_smc, reason_code, local_contact);
}

/* setup for RDMA connection of server */
static void smc_listen_work(struct work_struct *work)
{
	struct smc_sock *new_smc = container_of(work, struct smc_sock,
						smc_listen_work);
	struct socket *newclcsock = new_smc->clcsock;
	struct smc_clc_msg_accept_confirm cclc;
	struct smc_clc_msg_proposal *pclc;
	struct smc_ib_device *ibdev;
	u8 buf[SMC_CLC_MAX_LEN];
	int local_contact = 0;
	int reason_code = 0;
	int rc = 0;
	u8 ibport;

	if (new_smc->use_fallback) {
		smc_listen_out_connected(new_smc);
		return;
	}

	/* check if peer is smc capable */
	if (!tcp_sk(newclcsock->sk)->syn_smc) {
		new_smc->use_fallback = true;
		smc_listen_out_connected(new_smc);
		return;
	}

	/* do inband token exchange -
	 * wait for and receive SMC Proposal CLC message
	 */
	pclc = (struct smc_clc_msg_proposal *)&buf;
	reason_code = smc_clc_wait_msg(new_smc, pclc, SMC_CLC_MAX_LEN,
				       SMC_CLC_PROPOSAL);
	if (reason_code) {
		smc_listen_decline(new_smc, reason_code, 0);
		return;
	}

	/* IPSec connections opt out of SMC-R optimizations */
	if (using_ipsec(new_smc)) {
		smc_listen_decline(new_smc, SMC_CLC_DECL_IPSEC, 0);
		return;
	}

	mutex_lock(&smc_create_lgr_pending);
	smc_close_init(new_smc);
	smc_rx_init(new_smc);
	smc_tx_init(new_smc);

	/* check if RDMA is available */
	if (smc_check_rdma(new_smc, &ibdev, &ibport) ||
	    smc_listen_rdma_check(new_smc, pclc) ||
	    smc_listen_rdma_init(new_smc, pclc, ibdev, ibport,
				 &local_contact) ||
	    smc_listen_rdma_reg(new_smc, local_contact)) {
		/* SMC not supported, decline */
		mutex_unlock(&smc_create_lgr_pending);
		smc_listen_decline(new_smc, SMC_CLC_DECL_CNFERR, local_contact);
		return;
	}

	/* send SMC Accept CLC message */
	rc = smc_clc_send_accept(new_smc, local_contact);
	if (rc) {
		mutex_unlock(&smc_create_lgr_pending);
		smc_listen_decline(new_smc, rc, local_contact);
		return;
	}

	/* receive SMC Confirm CLC message */
	reason_code = smc_clc_wait_msg(new_smc, &cclc, sizeof(cclc),
				       SMC_CLC_CONFIRM);
	if (reason_code) {
		mutex_unlock(&smc_create_lgr_pending);
		smc_listen_decline(new_smc, reason_code, local_contact);
		return;
	}

	/* finish worker */
	smc_listen_rdma_finish(new_smc, &cclc, local_contact);
	smc_conn_save_peer_info(new_smc, &cclc);
	mutex_unlock(&smc_create_lgr_pending);
	smc_listen_out_connected(new_smc);
}

static void smc_tcp_listen_work(struct work_struct *work)
{
	struct smc_sock *lsmc = container_of(work, struct smc_sock,
					     tcp_listen_work);
	struct sock *lsk = &lsmc->sk;
	struct smc_sock *new_smc;
	int rc = 0;

	lock_sock(lsk);
	while (lsk->sk_state == SMC_LISTEN) {
		rc = smc_clcsock_accept(lsmc, &new_smc);
		if (rc)
			goto out;
		if (!new_smc)
			continue;

		new_smc->listen_smc = lsmc;
		new_smc->use_fallback = lsmc->use_fallback;
		sock_hold(lsk); /* sock_put in smc_listen_work */
		INIT_WORK(&new_smc->smc_listen_work, smc_listen_work);
		smc_copy_sock_settings_to_smc(new_smc);
		sock_hold(&new_smc->sk); /* sock_put in passive closing */
		if (!schedule_work(&new_smc->smc_listen_work))
			sock_put(&new_smc->sk);
	}

out:
	release_sock(lsk);
	sock_put(&lsmc->sk); /* sock_hold in smc_listen */
}

static int smc_listen(struct socket *sock, int backlog)
{
	struct sock *sk = sock->sk;
	struct smc_sock *smc;
	int rc;

	smc = smc_sk(sk);
	lock_sock(sk);

	rc = -EINVAL;
	if ((sk->sk_state != SMC_INIT) && (sk->sk_state != SMC_LISTEN))
		goto out;

	rc = 0;
	if (sk->sk_state == SMC_LISTEN) {
		sk->sk_max_ack_backlog = backlog;
		goto out;
	}
	/* some socket options are handled in core, so we could not apply
	 * them to the clc socket -- copy smc socket options to clc socket
	 */
	smc_copy_sock_settings_to_clc(smc);
	if (!smc->use_fallback)
		tcp_sk(smc->clcsock->sk)->syn_smc = 1;

	rc = kernel_listen(smc->clcsock, backlog);
	if (rc)
		goto out;
	sk->sk_max_ack_backlog = backlog;
	sk->sk_ack_backlog = 0;
	sk->sk_state = SMC_LISTEN;
	INIT_WORK(&smc->tcp_listen_work, smc_tcp_listen_work);
	sock_hold(sk); /* sock_hold in tcp_listen_worker */
	if (!schedule_work(&smc->tcp_listen_work))
		sock_put(sk);

out:
	release_sock(sk);
	return rc;
}

static int smc_accept(struct socket *sock, struct socket *new_sock,
		      int flags, bool kern)
{
	struct sock *sk = sock->sk, *nsk;
	DECLARE_WAITQUEUE(wait, current);
	struct smc_sock *lsmc;
	long timeo;
	int rc = 0;

	lsmc = smc_sk(sk);
	sock_hold(sk); /* sock_put below */
	lock_sock(sk);

	if (lsmc->sk.sk_state != SMC_LISTEN) {
		rc = -EINVAL;
		release_sock(sk);
		goto out;
	}

	/* Wait for an incoming connection */
	timeo = sock_rcvtimeo(sk, flags & O_NONBLOCK);
	add_wait_queue_exclusive(sk_sleep(sk), &wait);
	while (!(nsk = smc_accept_dequeue(sk, new_sock))) {
		set_current_state(TASK_INTERRUPTIBLE);
		if (!timeo) {
			rc = -EAGAIN;
			break;
		}
		release_sock(sk);
		timeo = schedule_timeout(timeo);
		/* wakeup by sk_data_ready in smc_listen_work() */
		sched_annotate_sleep();
		lock_sock(sk);
		if (signal_pending(current)) {
			rc = sock_intr_errno(timeo);
			break;
		}
	}
	set_current_state(TASK_RUNNING);
	remove_wait_queue(sk_sleep(sk), &wait);

	if (!rc)
		rc = sock_error(nsk);
	release_sock(sk);
	if (rc)
		goto out;

	if (lsmc->sockopt_defer_accept && !(flags & O_NONBLOCK)) {
		/* wait till data arrives on the socket */
		timeo = msecs_to_jiffies(lsmc->sockopt_defer_accept *
								MSEC_PER_SEC);
		if (smc_sk(nsk)->use_fallback) {
			struct sock *clcsk = smc_sk(nsk)->clcsock->sk;

			lock_sock(clcsk);
			if (skb_queue_empty(&clcsk->sk_receive_queue))
				sk_wait_data(clcsk, &timeo, NULL);
			release_sock(clcsk);
		} else if (!atomic_read(&smc_sk(nsk)->conn.bytes_to_rcv)) {
			lock_sock(nsk);
			smc_rx_wait(smc_sk(nsk), &timeo, smc_rx_data_available);
			release_sock(nsk);
		}
	}

out:
	sock_put(sk); /* sock_hold above */
	return rc;
}

static int smc_getname(struct socket *sock, struct sockaddr *addr,
		       int peer)
{
	struct smc_sock *smc;

	if (peer && (sock->sk->sk_state != SMC_ACTIVE) &&
	    (sock->sk->sk_state != SMC_APPCLOSEWAIT1))
		return -ENOTCONN;

	smc = smc_sk(sock->sk);

	return smc->clcsock->ops->getname(smc->clcsock, addr, peer);
}

static int smc_sendmsg(struct socket *sock, struct msghdr *msg, size_t len)
{
	struct sock *sk = sock->sk;
	struct smc_sock *smc;
	int rc = -EPIPE;

	smc = smc_sk(sk);
	lock_sock(sk);
	if ((sk->sk_state != SMC_ACTIVE) &&
	    (sk->sk_state != SMC_APPCLOSEWAIT1) &&
	    (sk->sk_state != SMC_INIT))
		goto out;

	if (msg->msg_flags & MSG_FASTOPEN) {
		if (sk->sk_state == SMC_INIT) {
			smc->use_fallback = true;
		} else {
			rc = -EINVAL;
			goto out;
		}
	}

	if (smc->use_fallback)
		rc = smc->clcsock->ops->sendmsg(smc->clcsock, msg, len);
	else
		rc = smc_tx_sendmsg(smc, msg, len);
out:
	release_sock(sk);
	return rc;
}

static int smc_recvmsg(struct socket *sock, struct msghdr *msg, size_t len,
		       int flags)
{
	struct sock *sk = sock->sk;
	struct smc_sock *smc;
	int rc = -ENOTCONN;

	smc = smc_sk(sk);
	lock_sock(sk);
	if ((sk->sk_state == SMC_INIT) ||
	    (sk->sk_state == SMC_LISTEN) ||
	    (sk->sk_state == SMC_CLOSED))
		goto out;

	if (sk->sk_state == SMC_PEERFINCLOSEWAIT) {
		rc = 0;
		goto out;
	}

	if (smc->use_fallback) {
		rc = smc->clcsock->ops->recvmsg(smc->clcsock, msg, len, flags);
	} else {
		msg->msg_namelen = 0;
		rc = smc_rx_recvmsg(smc, msg, NULL, len, flags);
	}

out:
	release_sock(sk);
	return rc;
}

static __poll_t smc_accept_poll(struct sock *parent)
{
	struct smc_sock *isk = smc_sk(parent);
	__poll_t mask = 0;

	spin_lock(&isk->accept_q_lock);
	if (!list_empty(&isk->accept_q))
		mask = EPOLLIN | EPOLLRDNORM;
	spin_unlock(&isk->accept_q_lock);

	return mask;
}

static __poll_t smc_poll_mask(struct socket *sock, __poll_t events)
{
	struct sock *sk = sock->sk;
	__poll_t mask = 0;
	struct smc_sock *smc;

	if (!sk)
		return EPOLLNVAL;

	smc = smc_sk(sock->sk);
	if ((sk->sk_state == SMC_INIT) || smc->use_fallback) {
		/* delegate to CLC child sock */
<<<<<<< HEAD
		release_sock(sk);
		mask = smc->clcsock->ops->poll_mask(smc->clcsock, events);
		lock_sock(sk);
=======
		mask = smc->clcsock->ops->poll(file, smc->clcsock, wait);
>>>>>>> e7ad3dc9
		sk->sk_err = smc->clcsock->sk->sk_err;
		if (sk->sk_err)
			mask |= EPOLLERR;
	} else {
<<<<<<< HEAD
=======
		if (sk->sk_state != SMC_CLOSED)
			sock_poll_wait(file, sk_sleep(sk), wait);
>>>>>>> e7ad3dc9
		if (sk->sk_err)
			mask |= EPOLLERR;
		if ((sk->sk_shutdown == SHUTDOWN_MASK) ||
		    (sk->sk_state == SMC_CLOSED))
			mask |= EPOLLHUP;
		if (sk->sk_state == SMC_LISTEN) {
			/* woken up by sk_data_ready in smc_listen_work() */
			mask = smc_accept_poll(sk);
		} else {
			if (atomic_read(&smc->conn.sndbuf_space) ||
			    sk->sk_shutdown & SEND_SHUTDOWN) {
				mask |= EPOLLOUT | EPOLLWRNORM;
			} else {
				sk_set_bit(SOCKWQ_ASYNC_NOSPACE, sk);
				set_bit(SOCK_NOSPACE, &sk->sk_socket->flags);
			}
			if (atomic_read(&smc->conn.bytes_to_rcv))
				mask |= EPOLLIN | EPOLLRDNORM;
			if (sk->sk_shutdown & RCV_SHUTDOWN)
				mask |= EPOLLIN | EPOLLRDNORM | EPOLLRDHUP;
			if (sk->sk_state == SMC_APPCLOSEWAIT1)
				mask |= EPOLLIN;
		}
		if (smc->conn.urg_state == SMC_URG_VALID)
			mask |= EPOLLPRI;
	}

	return mask;
}

static int smc_shutdown(struct socket *sock, int how)
{
	struct sock *sk = sock->sk;
	struct smc_sock *smc;
	int rc = -EINVAL;
	int rc1 = 0;

	smc = smc_sk(sk);

	if ((how < SHUT_RD) || (how > SHUT_RDWR))
		return rc;

	lock_sock(sk);

	rc = -ENOTCONN;
	if ((sk->sk_state != SMC_LISTEN) &&
	    (sk->sk_state != SMC_ACTIVE) &&
	    (sk->sk_state != SMC_PEERCLOSEWAIT1) &&
	    (sk->sk_state != SMC_PEERCLOSEWAIT2) &&
	    (sk->sk_state != SMC_APPCLOSEWAIT1) &&
	    (sk->sk_state != SMC_APPCLOSEWAIT2) &&
	    (sk->sk_state != SMC_APPFINCLOSEWAIT))
		goto out;
	if (smc->use_fallback) {
		rc = kernel_sock_shutdown(smc->clcsock, how);
		sk->sk_shutdown = smc->clcsock->sk->sk_shutdown;
		if (sk->sk_shutdown == SHUTDOWN_MASK)
			sk->sk_state = SMC_CLOSED;
		goto out;
	}
	switch (how) {
	case SHUT_RDWR:		/* shutdown in both directions */
		rc = smc_close_active(smc);
		break;
	case SHUT_WR:
		rc = smc_close_shutdown_write(smc);
		break;
	case SHUT_RD:
		rc = 0;
		/* nothing more to do because peer is not involved */
		break;
	}
	if (smc->clcsock)
		rc1 = kernel_sock_shutdown(smc->clcsock, how);
	/* map sock_shutdown_cmd constants to sk_shutdown value range */
	sk->sk_shutdown |= how + 1;

out:
	release_sock(sk);
	return rc ? rc : rc1;
}

static int smc_setsockopt(struct socket *sock, int level, int optname,
			  char __user *optval, unsigned int optlen)
{
	struct sock *sk = sock->sk;
	struct smc_sock *smc;
	int val, rc;

	smc = smc_sk(sk);

	/* generic setsockopts reaching us here always apply to the
	 * CLC socket
	 */
	rc = smc->clcsock->ops->setsockopt(smc->clcsock, level, optname,
					   optval, optlen);
	if (smc->clcsock->sk->sk_err) {
		sk->sk_err = smc->clcsock->sk->sk_err;
		sk->sk_error_report(sk);
	}
	if (rc)
		return rc;

	if (optlen < sizeof(int))
		return -EINVAL;
	get_user(val, (int __user *)optval);

	lock_sock(sk);
	switch (optname) {
	case TCP_ULP:
	case TCP_FASTOPEN:
	case TCP_FASTOPEN_CONNECT:
	case TCP_FASTOPEN_KEY:
	case TCP_FASTOPEN_NO_COOKIE:
		/* option not supported by SMC */
		if (sk->sk_state == SMC_INIT) {
			smc->use_fallback = true;
		} else {
			if (!smc->use_fallback)
				rc = -EINVAL;
		}
		break;
	case TCP_NODELAY:
		if (sk->sk_state != SMC_INIT && sk->sk_state != SMC_LISTEN) {
			if (val && !smc->use_fallback)
				mod_delayed_work(system_wq, &smc->conn.tx_work,
						 0);
		}
		break;
	case TCP_CORK:
		if (sk->sk_state != SMC_INIT && sk->sk_state != SMC_LISTEN) {
			if (!val && !smc->use_fallback)
				mod_delayed_work(system_wq, &smc->conn.tx_work,
						 0);
		}
		break;
	case TCP_DEFER_ACCEPT:
		smc->sockopt_defer_accept = val;
		break;
	default:
		break;
	}
	release_sock(sk);

	return rc;
}

static int smc_getsockopt(struct socket *sock, int level, int optname,
			  char __user *optval, int __user *optlen)
{
	struct smc_sock *smc;

	smc = smc_sk(sock->sk);
	/* socket options apply to the CLC socket */
	return smc->clcsock->ops->getsockopt(smc->clcsock, level, optname,
					     optval, optlen);
}

static int smc_ioctl(struct socket *sock, unsigned int cmd,
		     unsigned long arg)
{
	union smc_host_cursor cons, urg;
	struct smc_connection *conn;
	struct smc_sock *smc;
	int answ;

	smc = smc_sk(sock->sk);
	conn = &smc->conn;
	if (smc->use_fallback) {
		if (!smc->clcsock)
			return -EBADF;
		return smc->clcsock->ops->ioctl(smc->clcsock, cmd, arg);
	}
	switch (cmd) {
	case SIOCINQ: /* same as FIONREAD */
		if (smc->sk.sk_state == SMC_LISTEN)
			return -EINVAL;
		if (smc->sk.sk_state == SMC_INIT ||
		    smc->sk.sk_state == SMC_CLOSED)
			answ = 0;
		else
			answ = atomic_read(&smc->conn.bytes_to_rcv);
		break;
	case SIOCOUTQ:
		/* output queue size (not send + not acked) */
		if (smc->sk.sk_state == SMC_LISTEN)
			return -EINVAL;
		if (smc->sk.sk_state == SMC_INIT ||
		    smc->sk.sk_state == SMC_CLOSED)
			answ = 0;
		else
			answ = smc->conn.sndbuf_desc->len -
					atomic_read(&smc->conn.sndbuf_space);
		break;
	case SIOCOUTQNSD:
		/* output queue size (not send only) */
		if (smc->sk.sk_state == SMC_LISTEN)
			return -EINVAL;
		if (smc->sk.sk_state == SMC_INIT ||
		    smc->sk.sk_state == SMC_CLOSED)
			answ = 0;
		else
			answ = smc_tx_prepared_sends(&smc->conn);
		break;
	case SIOCATMARK:
		if (smc->sk.sk_state == SMC_LISTEN)
			return -EINVAL;
		if (smc->sk.sk_state == SMC_INIT ||
		    smc->sk.sk_state == SMC_CLOSED) {
			answ = 0;
		} else {
			smc_curs_write(&cons,
			       smc_curs_read(&conn->local_tx_ctrl.cons, conn),
				       conn);
			smc_curs_write(&urg,
				       smc_curs_read(&conn->urg_curs, conn),
				       conn);
			answ = smc_curs_diff(conn->rmb_desc->len,
					     &cons, &urg) == 1;
		}
		break;
	default:
		return -ENOIOCTLCMD;
	}

	return put_user(answ, (int __user *)arg);
}

static ssize_t smc_sendpage(struct socket *sock, struct page *page,
			    int offset, size_t size, int flags)
{
	struct sock *sk = sock->sk;
	struct smc_sock *smc;
	int rc = -EPIPE;

	smc = smc_sk(sk);
	lock_sock(sk);
	if (sk->sk_state != SMC_ACTIVE) {
		release_sock(sk);
		goto out;
	}
	release_sock(sk);
	if (smc->use_fallback)
		rc = kernel_sendpage(smc->clcsock, page, offset,
				     size, flags);
	else
		rc = sock_no_sendpage(sock, page, offset, size, flags);

out:
	return rc;
}

/* Map the affected portions of the rmbe into an spd, note the number of bytes
 * to splice in conn->splice_pending, and press 'go'. Delays consumer cursor
 * updates till whenever a respective page has been fully processed.
 * Note that subsequent recv() calls have to wait till all splice() processing
 * completed.
 */
static ssize_t smc_splice_read(struct socket *sock, loff_t *ppos,
			       struct pipe_inode_info *pipe, size_t len,
			       unsigned int flags)
{
	struct sock *sk = sock->sk;
	struct smc_sock *smc;
	int rc = -ENOTCONN;

	smc = smc_sk(sk);
	lock_sock(sk);

	if (sk->sk_state == SMC_INIT ||
	    sk->sk_state == SMC_LISTEN ||
	    sk->sk_state == SMC_CLOSED)
		goto out;

	if (sk->sk_state == SMC_PEERFINCLOSEWAIT) {
		rc = 0;
		goto out;
	}

	if (smc->use_fallback) {
		rc = smc->clcsock->ops->splice_read(smc->clcsock, ppos,
						    pipe, len, flags);
	} else {
		if (*ppos) {
			rc = -ESPIPE;
			goto out;
		}
		if (flags & SPLICE_F_NONBLOCK)
			flags = MSG_DONTWAIT;
		else
			flags = 0;
		rc = smc_rx_recvmsg(smc, NULL, pipe, len, flags);
	}
out:
	release_sock(sk);

	return rc;
}

/* must look like tcp */
static const struct proto_ops smc_sock_ops = {
	.family		= PF_SMC,
	.owner		= THIS_MODULE,
	.release	= smc_release,
	.bind		= smc_bind,
	.connect	= smc_connect,
	.socketpair	= sock_no_socketpair,
	.accept		= smc_accept,
	.getname	= smc_getname,
	.poll_mask	= smc_poll_mask,
	.ioctl		= smc_ioctl,
	.listen		= smc_listen,
	.shutdown	= smc_shutdown,
	.setsockopt	= smc_setsockopt,
	.getsockopt	= smc_getsockopt,
	.sendmsg	= smc_sendmsg,
	.recvmsg	= smc_recvmsg,
	.mmap		= sock_no_mmap,
	.sendpage	= smc_sendpage,
	.splice_read	= smc_splice_read,
};

static int smc_create(struct net *net, struct socket *sock, int protocol,
		      int kern)
{
	int family = (protocol == SMCPROTO_SMC6) ? PF_INET6 : PF_INET;
	struct smc_sock *smc;
	struct sock *sk;
	int rc;

	rc = -ESOCKTNOSUPPORT;
	if (sock->type != SOCK_STREAM)
		goto out;

	rc = -EPROTONOSUPPORT;
	if (protocol != SMCPROTO_SMC && protocol != SMCPROTO_SMC6)
		goto out;

	rc = -ENOBUFS;
	sock->ops = &smc_sock_ops;
	sk = smc_sock_alloc(net, sock, protocol);
	if (!sk)
		goto out;

	/* create internal TCP socket for CLC handshake and fallback */
	smc = smc_sk(sk);
	smc->use_fallback = false; /* assume rdma capability first */
	rc = sock_create_kern(net, family, SOCK_STREAM, IPPROTO_TCP,
			      &smc->clcsock);
	if (rc) {
		sk_common_release(sk);
		goto out;
	}
	smc->sk.sk_sndbuf = max(smc->clcsock->sk->sk_sndbuf, SMC_BUF_MIN_SIZE);
	smc->sk.sk_rcvbuf = max(smc->clcsock->sk->sk_rcvbuf, SMC_BUF_MIN_SIZE);

out:
	return rc;
}

static const struct net_proto_family smc_sock_family_ops = {
	.family	= PF_SMC,
	.owner	= THIS_MODULE,
	.create	= smc_create,
};

static int __init smc_init(void)
{
	int rc;

	rc = smc_pnet_init();
	if (rc)
		return rc;

	rc = smc_llc_init();
	if (rc) {
		pr_err("%s: smc_llc_init fails with %d\n", __func__, rc);
		goto out_pnet;
	}

	rc = smc_cdc_init();
	if (rc) {
		pr_err("%s: smc_cdc_init fails with %d\n", __func__, rc);
		goto out_pnet;
	}

	rc = proto_register(&smc_proto, 1);
	if (rc) {
		pr_err("%s: proto_register(v4) fails with %d\n", __func__, rc);
		goto out_pnet;
	}

	rc = proto_register(&smc_proto6, 1);
	if (rc) {
		pr_err("%s: proto_register(v6) fails with %d\n", __func__, rc);
		goto out_proto;
	}

	rc = sock_register(&smc_sock_family_ops);
	if (rc) {
		pr_err("%s: sock_register fails with %d\n", __func__, rc);
		goto out_proto6;
	}
	INIT_HLIST_HEAD(&smc_v4_hashinfo.ht);
	INIT_HLIST_HEAD(&smc_v6_hashinfo.ht);

	rc = smc_ib_register_client();
	if (rc) {
		pr_err("%s: ib_register fails with %d\n", __func__, rc);
		goto out_sock;
	}

	static_branch_enable(&tcp_have_smc);
	return 0;

out_sock:
	sock_unregister(PF_SMC);
out_proto6:
	proto_unregister(&smc_proto6);
out_proto:
	proto_unregister(&smc_proto);
out_pnet:
	smc_pnet_exit();
	return rc;
}

static void __exit smc_exit(void)
{
	smc_core_exit();
	static_branch_disable(&tcp_have_smc);
	smc_ib_unregister_client();
	sock_unregister(PF_SMC);
	proto_unregister(&smc_proto6);
	proto_unregister(&smc_proto);
	smc_pnet_exit();
}

module_init(smc_init);
module_exit(smc_exit);

MODULE_AUTHOR("Ursula Braun <ubraun@linux.vnet.ibm.com>");
MODULE_DESCRIPTION("smc socket address family");
MODULE_LICENSE("GPL");
MODULE_ALIAS_NETPROTO(PF_SMC);<|MERGE_RESOLUTION|>--- conflicted
+++ resolved
@@ -1327,7 +1327,8 @@
 	return mask;
 }
 
-static __poll_t smc_poll_mask(struct socket *sock, __poll_t events)
+static __poll_t smc_poll(struct file *file, struct socket *sock,
+			     poll_table *wait)
 {
 	struct sock *sk = sock->sk;
 	__poll_t mask = 0;
@@ -1339,22 +1340,13 @@
 	smc = smc_sk(sock->sk);
 	if ((sk->sk_state == SMC_INIT) || smc->use_fallback) {
 		/* delegate to CLC child sock */
-<<<<<<< HEAD
-		release_sock(sk);
-		mask = smc->clcsock->ops->poll_mask(smc->clcsock, events);
-		lock_sock(sk);
-=======
 		mask = smc->clcsock->ops->poll(file, smc->clcsock, wait);
->>>>>>> e7ad3dc9
 		sk->sk_err = smc->clcsock->sk->sk_err;
 		if (sk->sk_err)
 			mask |= EPOLLERR;
 	} else {
-<<<<<<< HEAD
-=======
 		if (sk->sk_state != SMC_CLOSED)
 			sock_poll_wait(file, sk_sleep(sk), wait);
->>>>>>> e7ad3dc9
 		if (sk->sk_err)
 			mask |= EPOLLERR;
 		if ((sk->sk_shutdown == SHUTDOWN_MASK) ||
@@ -1664,7 +1656,7 @@
 	.socketpair	= sock_no_socketpair,
 	.accept		= smc_accept,
 	.getname	= smc_getname,
-	.poll_mask	= smc_poll_mask,
+	.poll		= smc_poll,
 	.ioctl		= smc_ioctl,
 	.listen		= smc_listen,
 	.shutdown	= smc_shutdown,
