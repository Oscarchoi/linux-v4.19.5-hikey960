/*
 * Copyright (C) 2016 Oracle.  All Rights Reserved.
 *
 * Author: Darrick J. Wong <darrick.wong@oracle.com>
 *
 * This program is free software; you can redistribute it and/or
 * modify it under the terms of the GNU General Public License
 * as published by the Free Software Foundation; either version 2
 * of the License, or (at your option) any later version.
 *
 * This program is distributed in the hope that it would be useful,
 * but WITHOUT ANY WARRANTY; without even the implied warranty of
 * MERCHANTABILITY or FITNESS FOR A PARTICULAR PURPOSE.  See the
 * GNU General Public License for more details.
 *
 * You should have received a copy of the GNU General Public License
 * along with this program; if not, write the Free Software Foundation,
 * Inc.,  51 Franklin St, Fifth Floor, Boston, MA  02110-1301, USA.
 */
#include "xfs.h"
#include "xfs_fs.h"
#include "xfs_shared.h"
#include "xfs_format.h"
#include "xfs_log_format.h"
#include "xfs_trans_resv.h"
#include "xfs_mount.h"
#include "xfs_defer.h"
#include "xfs_da_format.h"
#include "xfs_da_btree.h"
#include "xfs_inode.h"
#include "xfs_trans.h"
#include "xfs_inode_item.h"
#include "xfs_bmap.h"
#include "xfs_bmap_util.h"
#include "xfs_error.h"
#include "xfs_dir2.h"
#include "xfs_dir2_priv.h"
#include "xfs_ioctl.h"
#include "xfs_trace.h"
#include "xfs_log.h"
#include "xfs_icache.h"
#include "xfs_pnfs.h"
#include "xfs_btree.h"
#include "xfs_refcount_btree.h"
#include "xfs_refcount.h"
#include "xfs_bmap_btree.h"
#include "xfs_trans_space.h"
#include "xfs_bit.h"
#include "xfs_alloc.h"
#include "xfs_quota_defs.h"
#include "xfs_quota.h"
#include "xfs_btree.h"
#include "xfs_bmap_btree.h"
#include "xfs_reflink.h"
#include "xfs_iomap.h"
#include "xfs_rmap_btree.h"
#include "xfs_sb.h"
#include "xfs_ag_resv.h"

/*
 * Copy on Write of Shared Blocks
 *
 * XFS must preserve "the usual" file semantics even when two files share
 * the same physical blocks.  This means that a write to one file must not
 * alter the blocks in a different file; the way that we'll do that is
 * through the use of a copy-on-write mechanism.  At a high level, that
 * means that when we want to write to a shared block, we allocate a new
 * block, write the data to the new block, and if that succeeds we map the
 * new block into the file.
 *
 * XFS provides a "delayed allocation" mechanism that defers the allocation
 * of disk blocks to dirty-but-not-yet-mapped file blocks as long as
 * possible.  This reduces fragmentation by enabling the filesystem to ask
 * for bigger chunks less often, which is exactly what we want for CoW.
 *
 * The delalloc mechanism begins when the kernel wants to make a block
 * writable (write_begin or page_mkwrite).  If the offset is not mapped, we
 * create a delalloc mapping, which is a regular in-core extent, but without
 * a real startblock.  (For delalloc mappings, the startblock encodes both
 * a flag that this is a delalloc mapping, and a worst-case estimate of how
 * many blocks might be required to put the mapping into the BMBT.)  delalloc
 * mappings are a reservation against the free space in the filesystem;
 * adjacent mappings can also be combined into fewer larger mappings.
 *
 * When dirty pages are being written out (typically in writepage), the
 * delalloc reservations are converted into real mappings by allocating
 * blocks and replacing the delalloc mapping with real ones.  A delalloc
 * mapping can be replaced by several real ones if the free space is
 * fragmented.
 *
 * We want to adapt the delalloc mechanism for copy-on-write, since the
 * write paths are similar.  The first two steps (creating the reservation
 * and allocating the blocks) are exactly the same as delalloc except that
 * the mappings must be stored in a separate CoW fork because we do not want
 * to disturb the mapping in the data fork until we're sure that the write
 * succeeded.  IO completion in this case is the process of removing the old
 * mapping from the data fork and moving the new mapping from the CoW fork to
 * the data fork.  This will be discussed shortly.
 *
 * For now, unaligned directio writes will be bounced back to the page cache.
 * Block-aligned directio writes will use the same mechanism as buffered
 * writes.
 *
 * CoW remapping must be done after the data block write completes,
 * because we don't want to destroy the old data fork map until we're sure
 * the new block has been written.  Since the new mappings are kept in a
 * separate fork, we can simply iterate these mappings to find the ones
 * that cover the file blocks that we just CoW'd.  For each extent, simply
 * unmap the corresponding range in the data fork, map the new range into
 * the data fork, and remove the extent from the CoW fork.
 *
 * Since the remapping operation can be applied to an arbitrary file
 * range, we record the need for the remap step as a flag in the ioend
 * instead of declaring a new IO type.  This is required for direct io
 * because we only have ioend for the whole dio, and we have to be able to
 * remember the presence of unwritten blocks and CoW blocks with a single
 * ioend structure.  Better yet, the more ground we can cover with one
 * ioend, the better.
 */

/*
 * Given an AG extent, find the lowest-numbered run of shared blocks
 * within that range and return the range in fbno/flen.  If
 * find_end_of_shared is true, return the longest contiguous extent of
 * shared blocks.  If there are no shared extents, fbno and flen will
 * be set to NULLAGBLOCK and 0, respectively.
 */
int
xfs_reflink_find_shared(
	struct xfs_mount	*mp,
	xfs_agnumber_t		agno,
	xfs_agblock_t		agbno,
	xfs_extlen_t		aglen,
	xfs_agblock_t		*fbno,
	xfs_extlen_t		*flen,
	bool			find_end_of_shared)
{
	struct xfs_buf		*agbp;
	struct xfs_btree_cur	*cur;
	int			error;

	error = xfs_alloc_read_agf(mp, NULL, agno, 0, &agbp);
	if (error)
		return error;

	cur = xfs_refcountbt_init_cursor(mp, NULL, agbp, agno, NULL);

	error = xfs_refcount_find_shared(cur, agbno, aglen, fbno, flen,
			find_end_of_shared);

	xfs_btree_del_cursor(cur, error ? XFS_BTREE_ERROR : XFS_BTREE_NOERROR);

	xfs_buf_relse(agbp);
	return error;
}

/*
 * Trim the mapping to the next block where there's a change in the
 * shared/unshared status.  More specifically, this means that we
 * find the lowest-numbered extent of shared blocks that coincides with
 * the given block mapping.  If the shared extent overlaps the start of
 * the mapping, trim the mapping to the end of the shared extent.  If
 * the shared region intersects the mapping, trim the mapping to the
 * start of the shared extent.  If there are no shared regions that
 * overlap, just return the original extent.
 */
int
xfs_reflink_trim_around_shared(
	struct xfs_inode	*ip,
	struct xfs_bmbt_irec	*irec,
	bool			*shared,
	bool			*trimmed)
{
	xfs_agnumber_t		agno;
	xfs_agblock_t		agbno;
	xfs_extlen_t		aglen;
	xfs_agblock_t		fbno;
	xfs_extlen_t		flen;
	int			error = 0;

	/* Holes, unwritten, and delalloc extents cannot be shared */
	if (!xfs_is_reflink_inode(ip) ||
	    ISUNWRITTEN(irec) ||
	    irec->br_startblock == HOLESTARTBLOCK ||
	    irec->br_startblock == DELAYSTARTBLOCK ||
	    isnullstartblock(irec->br_startblock)) {
		*shared = false;
		return 0;
	}

	trace_xfs_reflink_trim_around_shared(ip, irec);

	agno = XFS_FSB_TO_AGNO(ip->i_mount, irec->br_startblock);
	agbno = XFS_FSB_TO_AGBNO(ip->i_mount, irec->br_startblock);
	aglen = irec->br_blockcount;

	error = xfs_reflink_find_shared(ip->i_mount, agno, agbno,
			aglen, &fbno, &flen, true);
	if (error)
		return error;

	*shared = *trimmed = false;
	if (fbno == NULLAGBLOCK) {
		/* No shared blocks at all. */
		return 0;
	} else if (fbno == agbno) {
		/*
		 * The start of this extent is shared.  Truncate the
		 * mapping at the end of the shared region so that a
		 * subsequent iteration starts at the start of the
		 * unshared region.
		 */
		irec->br_blockcount = flen;
		*shared = true;
		if (flen != aglen)
			*trimmed = true;
		return 0;
	} else {
		/*
		 * There's a shared extent midway through this extent.
		 * Truncate the mapping at the start of the shared
		 * extent so that a subsequent iteration starts at the
		 * start of the shared region.
		 */
		irec->br_blockcount = fbno - agbno;
		*trimmed = true;
		return 0;
	}
}

/*
 * Trim the passed in imap to the next shared/unshared extent boundary, and
 * if imap->br_startoff points to a shared extent reserve space for it in the
 * COW fork.  In this case *shared is set to true, else to false.
 *
 * Note that imap will always contain the block numbers for the existing blocks
 * in the data fork, as the upper layers need them for read-modify-write
 * operations.
 */
int
xfs_reflink_reserve_cow(
	struct xfs_inode	*ip,
	struct xfs_bmbt_irec	*imap,
	bool			*shared)
{
<<<<<<< HEAD
	struct xfs_bmbt_irec	got, prev;
	xfs_fileoff_t		end_fsb, orig_end_fsb;
	int			eof = 0, error = 0;
	bool			trimmed;
	xfs_extnum_t		idx;
	xfs_extlen_t		align;

	/*
	 * Search the COW fork extent list first.  This serves two purposes:
	 * first this implement the speculative preallocation using cowextisze,
	 * so that we also unshared block adjacent to shared blocks instead
	 * of just the shared blocks themselves.  Second the lookup in the
	 * extent list is generally faster than going out to the shared extent
	 * tree.
	 */
	xfs_bmap_search_extents(ip, imap->br_startoff, XFS_COW_FORK, &eof, &idx,
			&got, &prev);
	if (!eof && got.br_startoff <= imap->br_startoff) {
		trace_xfs_reflink_cow_found(ip, imap);
		xfs_trim_extent(imap, got.br_startoff, got.br_blockcount);

=======
	struct xfs_ifork	*ifp = XFS_IFORK_PTR(ip, XFS_COW_FORK);
	struct xfs_bmbt_irec	got;
	int			error = 0;
	bool			eof = false, trimmed;
	xfs_extnum_t		idx;

	/*
	 * Search the COW fork extent list first.  This serves two purposes:
	 * first this implement the speculative preallocation using cowextisze,
	 * so that we also unshared block adjacent to shared blocks instead
	 * of just the shared blocks themselves.  Second the lookup in the
	 * extent list is generally faster than going out to the shared extent
	 * tree.
	 */

	if (!xfs_iext_lookup_extent(ip, ifp, imap->br_startoff, &idx, &got))
		eof = true;
	if (!eof && got.br_startoff <= imap->br_startoff) {
		trace_xfs_reflink_cow_found(ip, imap);
		xfs_trim_extent(imap, got.br_startoff, got.br_blockcount);

>>>>>>> c470abd4
		*shared = true;
		return 0;
	}

	/* Trim the mapping to the nearest shared extent boundary. */
	error = xfs_reflink_trim_around_shared(ip, imap, shared, &trimmed);
	if (error)
		return error;

	/* Not shared?  Just report the (potentially capped) extent. */
	if (!*shared)
		return 0;

	/*
	 * Fork all the shared blocks from our write offset until the end of
	 * the extent.
	 */
	error = xfs_qm_dqattach_locked(ip, 0);
	if (error)
		return error;
<<<<<<< HEAD

	end_fsb = orig_end_fsb = imap->br_startoff + imap->br_blockcount;

	align = xfs_eof_alignment(ip, xfs_get_cowextsz_hint(ip));
	if (align)
		end_fsb = roundup_64(end_fsb, align);

retry:
	error = xfs_bmapi_reserve_delalloc(ip, XFS_COW_FORK, imap->br_startoff,
			end_fsb - imap->br_startoff, &got, &prev, &idx, eof);
	switch (error) {
	case 0:
		break;
	case -ENOSPC:
	case -EDQUOT:
		/* retry without any preallocation */
		trace_xfs_reflink_cow_enospc(ip, imap);
		if (end_fsb != orig_end_fsb) {
			end_fsb = orig_end_fsb;
			goto retry;
		}
		/*FALLTHRU*/
	default:
		return error;
	}
=======
>>>>>>> c470abd4

	error = xfs_bmapi_reserve_delalloc(ip, XFS_COW_FORK, imap->br_startoff,
			imap->br_blockcount, 0, &got, &idx, eof);
	if (error == -ENOSPC || error == -EDQUOT)
		trace_xfs_reflink_cow_enospc(ip, imap);
	if (error)
		return error;

	trace_xfs_reflink_cow_alloc(ip, &got);
	return 0;
}

/* Allocate all CoW reservations covering a range of blocks in a file. */
static int
__xfs_reflink_allocate_cow(
	struct xfs_inode	*ip,
	xfs_fileoff_t		*offset_fsb,
	xfs_fileoff_t		end_fsb)
{
	struct xfs_mount	*mp = ip->i_mount;
	struct xfs_bmbt_irec	imap;
	struct xfs_defer_ops	dfops;
	struct xfs_trans	*tp;
	xfs_fsblock_t		first_block;
	int			nimaps = 1, error;
	bool			shared;

	xfs_defer_init(&dfops, &first_block);

	error = xfs_trans_alloc(mp, &M_RES(mp)->tr_write, 0, 0,
			XFS_TRANS_RESERVE, &tp);
	if (error)
		return error;

	xfs_ilock(ip, XFS_ILOCK_EXCL);

	/* Read extent from the source file. */
	nimaps = 1;
	error = xfs_bmapi_read(ip, *offset_fsb, end_fsb - *offset_fsb,
			&imap, &nimaps, 0);
	if (error)
		goto out_unlock;
	ASSERT(nimaps == 1);

	error = xfs_reflink_reserve_cow(ip, &imap, &shared);
	if (error)
		goto out_trans_cancel;

	if (!shared) {
		*offset_fsb = imap.br_startoff + imap.br_blockcount;
		goto out_trans_cancel;
	}

	xfs_trans_ijoin(tp, ip, 0);
	error = xfs_bmapi_write(tp, ip, imap.br_startoff, imap.br_blockcount,
			XFS_BMAPI_COWFORK, &first_block,
			XFS_EXTENTADD_SPACE_RES(mp, XFS_DATA_FORK),
			&imap, &nimaps, &dfops);
	if (error)
		goto out_trans_cancel;

	error = xfs_defer_finish(&tp, &dfops, NULL);
	if (error)
		goto out_trans_cancel;

	error = xfs_trans_commit(tp);

	*offset_fsb = imap.br_startoff + imap.br_blockcount;
out_unlock:
	xfs_iunlock(ip, XFS_ILOCK_EXCL);
	return error;
out_trans_cancel:
	xfs_defer_cancel(&dfops);
	xfs_trans_cancel(tp);
	goto out_unlock;
}

/* Allocate all CoW reservations covering a part of a file. */
int
xfs_reflink_allocate_cow_range(
	struct xfs_inode	*ip,
	xfs_off_t		offset,
	xfs_off_t		count)
{
	struct xfs_mount	*mp = ip->i_mount;
	xfs_fileoff_t		offset_fsb = XFS_B_TO_FSBT(mp, offset);
	xfs_fileoff_t		end_fsb = XFS_B_TO_FSB(mp, offset + count);
	int			error;

	ASSERT(xfs_is_reflink_inode(ip));

	trace_xfs_reflink_allocate_cow_range(ip, offset, count);

	/*
	 * Make sure that the dquots are there.
	 */
	error = xfs_qm_dqattach(ip, 0);
	if (error)
		return error;

	while (offset_fsb < end_fsb) {
		error = __xfs_reflink_allocate_cow(ip, &offset_fsb, end_fsb);
		if (error) {
			trace_xfs_reflink_allocate_cow_range_error(ip, error,
					_RET_IP_);
			break;
		}
	}

	return error;
}

/*
 * Find the CoW reservation for a given byte offset of a file.
 */
bool
xfs_reflink_find_cow_mapping(
	struct xfs_inode		*ip,
	xfs_off_t			offset,
	struct xfs_bmbt_irec		*imap)
{
	struct xfs_ifork		*ifp = XFS_IFORK_PTR(ip, XFS_COW_FORK);
	xfs_fileoff_t			offset_fsb;
	struct xfs_bmbt_irec		got;
	xfs_extnum_t			idx;

	ASSERT(xfs_isilocked(ip, XFS_ILOCK_EXCL | XFS_ILOCK_SHARED));
	ASSERT(xfs_is_reflink_inode(ip));

	offset_fsb = XFS_B_TO_FSBT(ip->i_mount, offset);
	if (!xfs_iext_lookup_extent(ip, ifp, offset_fsb, &idx, &got))
		return false;
	if (got.br_startoff > offset_fsb)
		return false;

	trace_xfs_reflink_find_cow_mapping(ip, offset, 1, XFS_IO_OVERWRITE,
			&got);
	*imap = got;
	return true;
}

/*
 * Trim an extent to end at the next CoW reservation past offset_fsb.
 */
void
xfs_reflink_trim_irec_to_next_cow(
	struct xfs_inode		*ip,
	xfs_fileoff_t			offset_fsb,
	struct xfs_bmbt_irec		*imap)
{
	struct xfs_ifork		*ifp = XFS_IFORK_PTR(ip, XFS_COW_FORK);
	struct xfs_bmbt_irec		got;
	xfs_extnum_t			idx;

	if (!xfs_is_reflink_inode(ip))
		return;

	/* Find the extent in the CoW fork. */
	if (!xfs_iext_lookup_extent(ip, ifp, offset_fsb, &idx, &got))
		return;

	/* This is the extent before; try sliding up one. */
	if (got.br_startoff < offset_fsb) {
		if (!xfs_iext_get_extent(ifp, idx + 1, &got))
			return;
	}

	if (got.br_startoff >= imap->br_startoff + imap->br_blockcount)
		return;

	imap->br_blockcount = got.br_startoff - imap->br_startoff;
	trace_xfs_reflink_trim_irec(ip, imap);
}

/*
 * Cancel all pending CoW reservations for some block range of an inode.
 */
int
xfs_reflink_cancel_cow_blocks(
	struct xfs_inode		*ip,
	struct xfs_trans		**tpp,
	xfs_fileoff_t			offset_fsb,
	xfs_fileoff_t			end_fsb)
{
	struct xfs_ifork		*ifp = XFS_IFORK_PTR(ip, XFS_COW_FORK);
<<<<<<< HEAD
	struct xfs_bmbt_irec		got, prev, del;
	xfs_extnum_t			idx;
	xfs_fsblock_t			firstfsb;
	struct xfs_defer_ops		dfops;
	int				error = 0, eof = 0;
=======
	struct xfs_bmbt_irec		got, del;
	xfs_extnum_t			idx;
	xfs_fsblock_t			firstfsb;
	struct xfs_defer_ops		dfops;
	int				error = 0;
>>>>>>> c470abd4

	if (!xfs_is_reflink_inode(ip))
		return 0;
	if (!xfs_iext_lookup_extent(ip, ifp, offset_fsb, &idx, &got))
		return 0;

<<<<<<< HEAD
	xfs_bmap_search_extents(ip, offset_fsb, XFS_COW_FORK, &eof, &idx,
			&got, &prev);
	if (eof)
		return 0;

=======
>>>>>>> c470abd4
	while (got.br_startoff < end_fsb) {
		del = got;
		xfs_trim_extent(&del, offset_fsb, end_fsb - offset_fsb);
		trace_xfs_reflink_cancel_cow(ip, &del);

		if (isnullstartblock(del.br_startblock)) {
			error = xfs_bmap_del_extent_delay(ip, XFS_COW_FORK,
					&idx, &got, &del);
			if (error)
				break;
		} else {
			xfs_trans_ijoin(*tpp, ip, 0);
			xfs_defer_init(&dfops, &firstfsb);

			/* Free the CoW orphan record. */
			error = xfs_refcount_free_cow_extent(ip->i_mount,
					&dfops, del.br_startblock,
					del.br_blockcount);
			if (error)
				break;

			xfs_bmap_add_free(ip->i_mount, &dfops,
					del.br_startblock, del.br_blockcount,
					NULL);

			/* Update quota accounting */
			xfs_trans_mod_dquot_byino(*tpp, ip, XFS_TRANS_DQ_BCOUNT,
					-(long)del.br_blockcount);

			/* Roll the transaction */
			error = xfs_defer_finish(tpp, &dfops, ip);
			if (error) {
				xfs_defer_cancel(&dfops);
				break;
			}

			/* Remove the mapping from the CoW fork. */
			xfs_bmap_del_extent_cow(ip, &idx, &got, &del);
		}

<<<<<<< HEAD
		if (++idx >= ifp->if_bytes / sizeof(struct xfs_bmbt_rec))
			break;
		xfs_bmbt_get_all(xfs_iext_get_ext(ifp, idx), &got);
=======
		if (!xfs_iext_get_extent(ifp, ++idx, &got))
			break;
>>>>>>> c470abd4
	}

	/* clear tag if cow fork is emptied */
	if (!ifp->if_bytes)
		xfs_inode_clear_cowblocks_tag(ip);

	return error;
}

/*
 * Cancel all pending CoW reservations for some byte range of an inode.
 */
int
xfs_reflink_cancel_cow_range(
	struct xfs_inode	*ip,
	xfs_off_t		offset,
	xfs_off_t		count)
{
	struct xfs_trans	*tp;
	xfs_fileoff_t		offset_fsb;
	xfs_fileoff_t		end_fsb;
	int			error;

	trace_xfs_reflink_cancel_cow_range(ip, offset, count);
	ASSERT(xfs_is_reflink_inode(ip));

	offset_fsb = XFS_B_TO_FSBT(ip->i_mount, offset);
	if (count == NULLFILEOFF)
		end_fsb = NULLFILEOFF;
	else
		end_fsb = XFS_B_TO_FSB(ip->i_mount, offset + count);

	/* Start a rolling transaction to remove the mappings */
	error = xfs_trans_alloc(ip->i_mount, &M_RES(ip->i_mount)->tr_write,
			0, 0, 0, &tp);
	if (error)
		goto out;

	xfs_ilock(ip, XFS_ILOCK_EXCL);
	xfs_trans_ijoin(tp, ip, 0);

	/* Scrape out the old CoW reservations */
	error = xfs_reflink_cancel_cow_blocks(ip, &tp, offset_fsb, end_fsb);
	if (error)
		goto out_cancel;

	error = xfs_trans_commit(tp);

	xfs_iunlock(ip, XFS_ILOCK_EXCL);
	return error;

out_cancel:
	xfs_trans_cancel(tp);
	xfs_iunlock(ip, XFS_ILOCK_EXCL);
out:
	trace_xfs_reflink_cancel_cow_range_error(ip, error, _RET_IP_);
	return error;
}

/*
 * Remap parts of a file's data fork after a successful CoW.
 */
int
xfs_reflink_end_cow(
	struct xfs_inode		*ip,
	xfs_off_t			offset,
	xfs_off_t			count)
{
	struct xfs_ifork		*ifp = XFS_IFORK_PTR(ip, XFS_COW_FORK);
<<<<<<< HEAD
	struct xfs_bmbt_irec		got, prev, del;
=======
	struct xfs_bmbt_irec		got, del;
>>>>>>> c470abd4
	struct xfs_trans		*tp;
	xfs_fileoff_t			offset_fsb;
	xfs_fileoff_t			end_fsb;
	xfs_fsblock_t			firstfsb;
	struct xfs_defer_ops		dfops;
	int				error, eof = 0;
	unsigned int			resblks;
	xfs_filblks_t			rlen;
	xfs_extnum_t			idx;

	trace_xfs_reflink_end_cow(ip, offset, count);

	/* No COW extents?  That's easy! */
	if (ifp->if_bytes == 0)
		return 0;

	offset_fsb = XFS_B_TO_FSBT(ip->i_mount, offset);
	end_fsb = XFS_B_TO_FSB(ip->i_mount, offset + count);

	/* Start a rolling transaction to switch the mappings */
	resblks = XFS_EXTENTADD_SPACE_RES(ip->i_mount, XFS_DATA_FORK);
	error = xfs_trans_alloc(ip->i_mount, &M_RES(ip->i_mount)->tr_write,
			resblks, 0, 0, &tp);
	if (error)
		goto out;

	xfs_ilock(ip, XFS_ILOCK_EXCL);
	xfs_trans_ijoin(tp, ip, 0);

<<<<<<< HEAD
	xfs_bmap_search_extents(ip, end_fsb - 1, XFS_COW_FORK, &eof, &idx,
			&got, &prev);

	/* If there is a hole at end_fsb - 1 go to the previous extent */
	if (eof || got.br_startoff > end_fsb) {
		ASSERT(idx > 0);
		xfs_bmbt_get_all(xfs_iext_get_ext(ifp, --idx), &got);
	}

	/* Walk backwards until we're out of the I/O range... */
	while (got.br_startoff + got.br_blockcount > offset_fsb) {
		del = got;
		xfs_trim_extent(&del, offset_fsb, end_fsb - offset_fsb);

=======
	/* If there is a hole at end_fsb - 1 go to the previous extent */
	if (!xfs_iext_lookup_extent(ip, ifp, end_fsb - 1, &idx, &got) ||
	    got.br_startoff > end_fsb) {
		ASSERT(idx > 0);
		xfs_iext_get_extent(ifp, --idx, &got);
	}

	/* Walk backwards until we're out of the I/O range... */
	while (got.br_startoff + got.br_blockcount > offset_fsb) {
		del = got;
		xfs_trim_extent(&del, offset_fsb, end_fsb - offset_fsb);

>>>>>>> c470abd4
		/* Extent delete may have bumped idx forward */
		if (!del.br_blockcount) {
			idx--;
			goto next_extent;
		}

		ASSERT(!isnullstartblock(got.br_startblock));

		/* Unmap the old blocks in the data fork. */
		xfs_defer_init(&dfops, &firstfsb);
		rlen = del.br_blockcount;
		error = __xfs_bunmapi(tp, ip, del.br_startoff, &rlen, 0, 1,
				&firstfsb, &dfops);
		if (error)
			goto out_defer;

		/* Trim the extent to whatever got unmapped. */
		if (rlen) {
			xfs_trim_extent(&del, del.br_startoff + rlen,
				del.br_blockcount - rlen);
		}
		trace_xfs_reflink_cow_remap(ip, &del);

		/* Free the CoW orphan record. */
		error = xfs_refcount_free_cow_extent(tp->t_mountp, &dfops,
				del.br_startblock, del.br_blockcount);
		if (error)
			goto out_defer;

		/* Map the new blocks into the data fork. */
		error = xfs_bmap_map_extent(tp->t_mountp, &dfops, ip, &del);
		if (error)
			goto out_defer;

		/* Remove the mapping from the CoW fork. */
		xfs_bmap_del_extent_cow(ip, &idx, &got, &del);
<<<<<<< HEAD

		error = xfs_defer_finish(&tp, &dfops, ip);
		if (error)
			goto out_defer;
=======
>>>>>>> c470abd4

		error = xfs_defer_finish(&tp, &dfops, ip);
		if (error)
			goto out_defer;
next_extent:
<<<<<<< HEAD
		if (idx < 0)
			break;
		xfs_bmbt_get_all(xfs_iext_get_ext(ifp, idx), &got);
=======
		if (!xfs_iext_get_extent(ifp, idx, &got))
			break;
>>>>>>> c470abd4
	}

	error = xfs_trans_commit(tp);
	xfs_iunlock(ip, XFS_ILOCK_EXCL);
	if (error)
		goto out;
	return 0;

out_defer:
	xfs_defer_cancel(&dfops);
	xfs_trans_cancel(tp);
	xfs_iunlock(ip, XFS_ILOCK_EXCL);
out:
	trace_xfs_reflink_end_cow_error(ip, error, _RET_IP_);
	return error;
}

/*
 * Free leftover CoW reservations that didn't get cleaned out.
 */
int
xfs_reflink_recover_cow(
	struct xfs_mount	*mp)
{
	xfs_agnumber_t		agno;
	int			error = 0;

	if (!xfs_sb_version_hasreflink(&mp->m_sb))
		return 0;

	for (agno = 0; agno < mp->m_sb.sb_agcount; agno++) {
		error = xfs_refcount_recover_cow_leftovers(mp, agno);
		if (error)
			break;
	}

	return error;
}

/*
 * Reflinking (Block) Ranges of Two Files Together
 *
 * First, ensure that the reflink flag is set on both inodes.  The flag is an
 * optimization to avoid unnecessary refcount btree lookups in the write path.
 *
 * Now we can iteratively remap the range of extents (and holes) in src to the
 * corresponding ranges in dest.  Let drange and srange denote the ranges of
 * logical blocks in dest and src touched by the reflink operation.
 *
 * While the length of drange is greater than zero,
 *    - Read src's bmbt at the start of srange ("imap")
 *    - If imap doesn't exist, make imap appear to start at the end of srange
 *      with zero length.
 *    - If imap starts before srange, advance imap to start at srange.
 *    - If imap goes beyond srange, truncate imap to end at the end of srange.
 *    - Punch (imap start - srange start + imap len) blocks from dest at
 *      offset (drange start).
 *    - If imap points to a real range of pblks,
 *         > Increase the refcount of the imap's pblks
 *         > Map imap's pblks into dest at the offset
 *           (drange start + imap start - srange start)
 *    - Advance drange and srange by (imap start - srange start + imap len)
 *
 * Finally, if the reflink made dest longer, update both the in-core and
 * on-disk file sizes.
 *
 * ASCII Art Demonstration:
 *
 * Let's say we want to reflink this source file:
 *
 * ----SSSSSSS-SSSSS----SSSSSS (src file)
 *   <-------------------->
 *
 * into this destination file:
 *
 * --DDDDDDDDDDDDDDDDDDD--DDD (dest file)
 *        <-------------------->
 * '-' means a hole, and 'S' and 'D' are written blocks in the src and dest.
 * Observe that the range has different logical offsets in either file.
 *
 * Consider that the first extent in the source file doesn't line up with our
 * reflink range.  Unmapping  and remapping are separate operations, so we can
 * unmap more blocks from the destination file than we remap.
 *
 * ----SSSSSSS-SSSSS----SSSSSS
 *   <------->
 * --DDDDD---------DDDDD--DDD
 *        <------->
 *
 * Now remap the source extent into the destination file:
 *
 * ----SSSSSSS-SSSSS----SSSSSS
 *   <------->
 * --DDDDD--SSSSSSSDDDDD--DDD
 *        <------->
 *
 * Do likewise with the second hole and extent in our range.  Holes in the
 * unmap range don't affect our operation.
 *
 * ----SSSSSSS-SSSSS----SSSSSS
 *            <---->
 * --DDDDD--SSSSSSS-SSSSS-DDD
 *                 <---->
 *
 * Finally, unmap and remap part of the third extent.  This will increase the
 * size of the destination file.
 *
 * ----SSSSSSS-SSSSS----SSSSSS
 *                  <----->
 * --DDDDD--SSSSSSS-SSSSS----SSS
 *                       <----->
 *
 * Once we update the destination file's i_size, we're done.
 */

/*
 * Ensure the reflink bit is set in both inodes.
 */
STATIC int
xfs_reflink_set_inode_flag(
	struct xfs_inode	*src,
	struct xfs_inode	*dest)
{
	struct xfs_mount	*mp = src->i_mount;
	int			error;
	struct xfs_trans	*tp;

	if (xfs_is_reflink_inode(src) && xfs_is_reflink_inode(dest))
		return 0;

	error = xfs_trans_alloc(mp, &M_RES(mp)->tr_ichange, 0, 0, 0, &tp);
	if (error)
		goto out_error;

	/* Lock both files against IO */
	if (src->i_ino == dest->i_ino)
		xfs_ilock(src, XFS_ILOCK_EXCL);
	else
		xfs_lock_two_inodes(src, dest, XFS_ILOCK_EXCL);

	if (!xfs_is_reflink_inode(src)) {
		trace_xfs_reflink_set_inode_flag(src);
		xfs_trans_ijoin(tp, src, XFS_ILOCK_EXCL);
		src->i_d.di_flags2 |= XFS_DIFLAG2_REFLINK;
		xfs_trans_log_inode(tp, src, XFS_ILOG_CORE);
		xfs_ifork_init_cow(src);
	} else
		xfs_iunlock(src, XFS_ILOCK_EXCL);

	if (src->i_ino == dest->i_ino)
		goto commit_flags;

	if (!xfs_is_reflink_inode(dest)) {
		trace_xfs_reflink_set_inode_flag(dest);
		xfs_trans_ijoin(tp, dest, XFS_ILOCK_EXCL);
		dest->i_d.di_flags2 |= XFS_DIFLAG2_REFLINK;
		xfs_trans_log_inode(tp, dest, XFS_ILOG_CORE);
		xfs_ifork_init_cow(dest);
	} else
		xfs_iunlock(dest, XFS_ILOCK_EXCL);

commit_flags:
	error = xfs_trans_commit(tp);
	if (error)
		goto out_error;
	return error;

out_error:
	trace_xfs_reflink_set_inode_flag_error(dest, error, _RET_IP_);
	return error;
}

/*
 * Update destination inode size & cowextsize hint, if necessary.
 */
STATIC int
xfs_reflink_update_dest(
	struct xfs_inode	*dest,
	xfs_off_t		newlen,
	xfs_extlen_t		cowextsize)
{
	struct xfs_mount	*mp = dest->i_mount;
	struct xfs_trans	*tp;
	int			error;

	if (newlen <= i_size_read(VFS_I(dest)) && cowextsize == 0)
		return 0;

	error = xfs_trans_alloc(mp, &M_RES(mp)->tr_ichange, 0, 0, 0, &tp);
	if (error)
		goto out_error;

	xfs_ilock(dest, XFS_ILOCK_EXCL);
	xfs_trans_ijoin(tp, dest, XFS_ILOCK_EXCL);

	if (newlen > i_size_read(VFS_I(dest))) {
		trace_xfs_reflink_update_inode_size(dest, newlen);
		i_size_write(VFS_I(dest), newlen);
		dest->i_d.di_size = newlen;
	}

	if (cowextsize) {
		dest->i_d.di_cowextsize = cowextsize;
		dest->i_d.di_flags2 |= XFS_DIFLAG2_COWEXTSIZE;
	}

	xfs_trans_log_inode(tp, dest, XFS_ILOG_CORE);

	error = xfs_trans_commit(tp);
	if (error)
		goto out_error;
	return error;

out_error:
	trace_xfs_reflink_update_inode_size_error(dest, error, _RET_IP_);
	return error;
}

/*
 * Do we have enough reserve in this AG to handle a reflink?  The refcount
 * btree already reserved all the space it needs, but the rmap btree can grow
 * infinitely, so we won't allow more reflinks when the AG is down to the
 * btree reserves.
 */
static int
xfs_reflink_ag_has_free_space(
	struct xfs_mount	*mp,
	xfs_agnumber_t		agno)
{
	struct xfs_perag	*pag;
	int			error = 0;

	if (!xfs_sb_version_hasrmapbt(&mp->m_sb))
		return 0;

	pag = xfs_perag_get(mp, agno);
	if (xfs_ag_resv_critical(pag, XFS_AG_RESV_AGFL) ||
	    xfs_ag_resv_critical(pag, XFS_AG_RESV_METADATA))
		error = -ENOSPC;
	xfs_perag_put(pag);
	return error;
}

/*
 * Unmap a range of blocks from a file, then map other blocks into the hole.
 * The range to unmap is (destoff : destoff + srcioff + irec->br_blockcount).
 * The extent irec is mapped into dest at irec->br_startoff.
 */
STATIC int
xfs_reflink_remap_extent(
	struct xfs_inode	*ip,
	struct xfs_bmbt_irec	*irec,
	xfs_fileoff_t		destoff,
	xfs_off_t		new_isize)
{
	struct xfs_mount	*mp = ip->i_mount;
	struct xfs_trans	*tp;
	xfs_fsblock_t		firstfsb;
	unsigned int		resblks;
	struct xfs_defer_ops	dfops;
	struct xfs_bmbt_irec	uirec;
	bool			real_extent;
	xfs_filblks_t		rlen;
	xfs_filblks_t		unmap_len;
	xfs_off_t		newlen;
	int			error;

	unmap_len = irec->br_startoff + irec->br_blockcount - destoff;
	trace_xfs_reflink_punch_range(ip, destoff, unmap_len);

	/* Only remap normal extents. */
	real_extent =  (irec->br_startblock != HOLESTARTBLOCK &&
			irec->br_startblock != DELAYSTARTBLOCK &&
			!ISUNWRITTEN(irec));

	/* No reflinking if we're low on space */
	if (real_extent) {
		error = xfs_reflink_ag_has_free_space(mp,
				XFS_FSB_TO_AGNO(mp, irec->br_startblock));
		if (error)
			goto out;
	}

	/* Start a rolling transaction to switch the mappings */
	resblks = XFS_EXTENTADD_SPACE_RES(ip->i_mount, XFS_DATA_FORK);
	error = xfs_trans_alloc(mp, &M_RES(mp)->tr_write, resblks, 0, 0, &tp);
	if (error)
		goto out;

	xfs_ilock(ip, XFS_ILOCK_EXCL);
	xfs_trans_ijoin(tp, ip, 0);

	/* If we're not just clearing space, then do we have enough quota? */
	if (real_extent) {
		error = xfs_trans_reserve_quota_nblks(tp, ip,
				irec->br_blockcount, 0, XFS_QMOPT_RES_REGBLKS);
		if (error)
			goto out_cancel;
	}

	trace_xfs_reflink_remap(ip, irec->br_startoff,
				irec->br_blockcount, irec->br_startblock);

	/* Unmap the old blocks in the data fork. */
	rlen = unmap_len;
	while (rlen) {
		xfs_defer_init(&dfops, &firstfsb);
		error = __xfs_bunmapi(tp, ip, destoff, &rlen, 0, 1,
				&firstfsb, &dfops);
		if (error)
			goto out_defer;

		/*
		 * Trim the extent to whatever got unmapped.
		 * Remember, bunmapi works backwards.
		 */
		uirec.br_startblock = irec->br_startblock + rlen;
		uirec.br_startoff = irec->br_startoff + rlen;
		uirec.br_blockcount = unmap_len - rlen;
		unmap_len = rlen;

		/* If this isn't a real mapping, we're done. */
		if (!real_extent || uirec.br_blockcount == 0)
			goto next_extent;

		trace_xfs_reflink_remap(ip, uirec.br_startoff,
				uirec.br_blockcount, uirec.br_startblock);

		/* Update the refcount tree */
		error = xfs_refcount_increase_extent(mp, &dfops, &uirec);
		if (error)
			goto out_defer;

		/* Map the new blocks into the data fork. */
		error = xfs_bmap_map_extent(mp, &dfops, ip, &uirec);
		if (error)
			goto out_defer;

		/* Update quota accounting. */
		xfs_trans_mod_dquot_byino(tp, ip, XFS_TRANS_DQ_BCOUNT,
				uirec.br_blockcount);

		/* Update dest isize if needed. */
		newlen = XFS_FSB_TO_B(mp,
				uirec.br_startoff + uirec.br_blockcount);
		newlen = min_t(xfs_off_t, newlen, new_isize);
		if (newlen > i_size_read(VFS_I(ip))) {
			trace_xfs_reflink_update_inode_size(ip, newlen);
			i_size_write(VFS_I(ip), newlen);
			ip->i_d.di_size = newlen;
			xfs_trans_log_inode(tp, ip, XFS_ILOG_CORE);
		}

next_extent:
		/* Process all the deferred stuff. */
		error = xfs_defer_finish(&tp, &dfops, ip);
		if (error)
			goto out_defer;
	}

	error = xfs_trans_commit(tp);
	xfs_iunlock(ip, XFS_ILOCK_EXCL);
	if (error)
		goto out;
	return 0;

out_defer:
	xfs_defer_cancel(&dfops);
out_cancel:
	xfs_trans_cancel(tp);
	xfs_iunlock(ip, XFS_ILOCK_EXCL);
out:
	trace_xfs_reflink_remap_extent_error(ip, error, _RET_IP_);
	return error;
}

/*
 * Iteratively remap one file's extents (and holes) to another's.
 */
STATIC int
xfs_reflink_remap_blocks(
	struct xfs_inode	*src,
	xfs_fileoff_t		srcoff,
	struct xfs_inode	*dest,
	xfs_fileoff_t		destoff,
	xfs_filblks_t		len,
	xfs_off_t		new_isize)
{
	struct xfs_bmbt_irec	imap;
	int			nimaps;
	int			error = 0;
	xfs_filblks_t		range_len;

	/* drange = (destoff, destoff + len); srange = (srcoff, srcoff + len) */
	while (len) {
		trace_xfs_reflink_remap_blocks_loop(src, srcoff, len,
				dest, destoff);
		/* Read extent from the source file */
		nimaps = 1;
		xfs_ilock(src, XFS_ILOCK_EXCL);
		error = xfs_bmapi_read(src, srcoff, len, &imap, &nimaps, 0);
		xfs_iunlock(src, XFS_ILOCK_EXCL);
		if (error)
			goto err;
		ASSERT(nimaps == 1);

		trace_xfs_reflink_remap_imap(src, srcoff, len, XFS_IO_OVERWRITE,
				&imap);

		/* Translate imap into the destination file. */
		range_len = imap.br_startoff + imap.br_blockcount - srcoff;
		imap.br_startoff += destoff - srcoff;

		/* Clear dest from destoff to the end of imap and map it in. */
		error = xfs_reflink_remap_extent(dest, &imap, destoff,
				new_isize);
		if (error)
			goto err;

		if (fatal_signal_pending(current)) {
			error = -EINTR;
			goto err;
		}

		/* Advance drange/srange */
		srcoff += range_len;
		destoff += range_len;
		len -= range_len;
	}

	return 0;

err:
	trace_xfs_reflink_remap_blocks_error(dest, error, _RET_IP_);
	return error;
}

/*
 * Link a range of blocks from one file to another.
 */
int
xfs_reflink_remap_range(
	struct file		*file_in,
	loff_t			pos_in,
	struct file		*file_out,
	loff_t			pos_out,
	u64			len,
	bool			is_dedupe)
{
	struct inode		*inode_in = file_inode(file_in);
	struct xfs_inode	*src = XFS_I(inode_in);
	struct inode		*inode_out = file_inode(file_out);
	struct xfs_inode	*dest = XFS_I(inode_out);
	struct xfs_mount	*mp = src->i_mount;
<<<<<<< HEAD
	loff_t			bs = inode_out->i_sb->s_blocksize;
=======
>>>>>>> c470abd4
	bool			same_inode = (inode_in == inode_out);
	xfs_fileoff_t		sfsbno, dfsbno;
	xfs_filblks_t		fsblen;
	xfs_extlen_t		cowextsize;
<<<<<<< HEAD
	loff_t			isize;
	ssize_t			ret;
	loff_t			blen;
=======
	ssize_t			ret;
>>>>>>> c470abd4

	if (!xfs_sb_version_hasreflink(&mp->m_sb))
		return -EOPNOTSUPP;

	if (XFS_FORCED_SHUTDOWN(mp))
		return -EIO;

	/* Lock both files against IO */
<<<<<<< HEAD
	if (same_inode) {
		xfs_ilock(src, XFS_IOLOCK_EXCL);
=======
	lock_two_nondirectories(inode_in, inode_out);
	if (same_inode)
>>>>>>> c470abd4
		xfs_ilock(src, XFS_MMAPLOCK_EXCL);
	else
		xfs_lock_two_inodes(src, dest, XFS_MMAPLOCK_EXCL);

<<<<<<< HEAD
	/* Don't touch certain kinds of inodes */
	ret = -EPERM;
	if (IS_IMMUTABLE(inode_out))
		goto out_unlock;

	ret = -ETXTBSY;
	if (IS_SWAPFILE(inode_in) || IS_SWAPFILE(inode_out))
		goto out_unlock;


	/* Don't reflink dirs, pipes, sockets... */
	ret = -EISDIR;
	if (S_ISDIR(inode_in->i_mode) || S_ISDIR(inode_out->i_mode))
		goto out_unlock;
	ret = -EINVAL;
	if (S_ISFIFO(inode_in->i_mode) || S_ISFIFO(inode_out->i_mode))
		goto out_unlock;
	if (!S_ISREG(inode_in->i_mode) || !S_ISREG(inode_out->i_mode))
		goto out_unlock;

	/* Don't reflink realtime inodes */
	if (XFS_IS_REALTIME_INODE(src) || XFS_IS_REALTIME_INODE(dest))
		goto out_unlock;

	/* Don't share DAX file data for now. */
	if (IS_DAX(inode_in) || IS_DAX(inode_out))
		goto out_unlock;

	/* Are we going all the way to the end? */
	isize = i_size_read(inode_in);
	if (isize == 0) {
		ret = 0;
		goto out_unlock;
	}

	if (len == 0)
		len = isize - pos_in;

	/* Ensure offsets don't wrap and the input is inside i_size */
	if (pos_in + len < pos_in || pos_out + len < pos_out ||
	    pos_in + len > isize)
		goto out_unlock;

	/* Don't allow dedupe past EOF in the dest file */
	if (is_dedupe) {
		loff_t	disize;

		disize = i_size_read(inode_out);
		if (pos_out >= disize || pos_out + len > disize)
			goto out_unlock;
	}

	/* If we're linking to EOF, continue to the block boundary. */
	if (pos_in + len == isize)
		blen = ALIGN(isize, bs) - pos_in;
	else
		blen = len;

	/* Only reflink if we're aligned to block boundaries */
	if (!IS_ALIGNED(pos_in, bs) || !IS_ALIGNED(pos_in + blen, bs) ||
	    !IS_ALIGNED(pos_out, bs) || !IS_ALIGNED(pos_out + blen, bs))
		goto out_unlock;

	/* Don't allow overlapped reflink within the same file */
	if (same_inode) {
		if (pos_out + blen > pos_in && pos_out < pos_in + blen)
			goto out_unlock;
	}

	/* Wait for the completion of any pending IOs on both files */
	inode_dio_wait(inode_in);
	if (!same_inode)
		inode_dio_wait(inode_out);

	ret = filemap_write_and_wait_range(inode_in->i_mapping,
			pos_in, pos_in + len - 1);
	if (ret)
		goto out_unlock;

	ret = filemap_write_and_wait_range(inode_out->i_mapping,
			pos_out, pos_out + len - 1);
	if (ret)
		goto out_unlock;

	trace_xfs_reflink_remap_range(src, pos_in, len, dest, pos_out);

	/*
	 * Check that the extents are the same.
	 */
	if (is_dedupe) {
		bool		is_same = false;

		ret = xfs_compare_extents(inode_in, pos_in, inode_out, pos_out,
				len, &is_same);
		if (ret)
			goto out_unlock;
		if (!is_same) {
			ret = -EBADE;
			goto out_unlock;
		}
	}

	ret = xfs_reflink_set_inode_flag(src, dest);
	if (ret)
		goto out_unlock;

	/*
	 * Invalidate the page cache so that we can clear any CoW mappings
	 * in the destination file.
	 */
	truncate_inode_pages_range(&inode_out->i_data, pos_out,
				   PAGE_ALIGN(pos_out + len) - 1);
=======
	/* Check file eligibility and prepare for block sharing. */
	ret = -EINVAL;
	/* Don't reflink realtime inodes */
	if (XFS_IS_REALTIME_INODE(src) || XFS_IS_REALTIME_INODE(dest))
		goto out_unlock;

	/* Don't share DAX file data for now. */
	if (IS_DAX(inode_in) || IS_DAX(inode_out))
		goto out_unlock;

	ret = vfs_clone_file_prep_inodes(inode_in, pos_in, inode_out, pos_out,
			&len, is_dedupe);
	if (ret <= 0)
		goto out_unlock;

	trace_xfs_reflink_remap_range(src, pos_in, len, dest, pos_out);

	/* Set flags and remap blocks. */
	ret = xfs_reflink_set_inode_flag(src, dest);
	if (ret)
		goto out_unlock;
>>>>>>> c470abd4

	dfsbno = XFS_B_TO_FSBT(mp, pos_out);
	sfsbno = XFS_B_TO_FSBT(mp, pos_in);
	fsblen = XFS_B_TO_FSB(mp, len);
	ret = xfs_reflink_remap_blocks(src, sfsbno, dest, dfsbno, fsblen,
			pos_out + len);
	if (ret)
		goto out_unlock;
<<<<<<< HEAD
=======

	/* Zap any page cache for the destination file's range. */
	truncate_inode_pages_range(&inode_out->i_data, pos_out,
				   PAGE_ALIGN(pos_out + len) - 1);
>>>>>>> c470abd4

	/*
	 * Carry the cowextsize hint from src to dest if we're sharing the
	 * entire source file to the entire destination file, the source file
	 * has a cowextsize hint, and the destination file does not.
	 */
	cowextsize = 0;
	if (pos_in == 0 && len == i_size_read(inode_in) &&
	    (src->i_d.di_flags2 & XFS_DIFLAG2_COWEXTSIZE) &&
	    pos_out == 0 && len >= i_size_read(inode_out) &&
	    !(dest->i_d.di_flags2 & XFS_DIFLAG2_COWEXTSIZE))
		cowextsize = src->i_d.di_cowextsize;

	ret = xfs_reflink_update_dest(dest, pos_out + len, cowextsize);

out_unlock:
	xfs_iunlock(src, XFS_MMAPLOCK_EXCL);
	if (!same_inode)
		xfs_iunlock(dest, XFS_MMAPLOCK_EXCL);
<<<<<<< HEAD
		xfs_iunlock(dest, XFS_IOLOCK_EXCL);
	}
=======
	unlock_two_nondirectories(inode_in, inode_out);
>>>>>>> c470abd4
	if (ret)
		trace_xfs_reflink_remap_range_error(dest, ret, _RET_IP_);
	return ret;
}

/*
 * The user wants to preemptively CoW all shared blocks in this file,
 * which enables us to turn off the reflink flag.  Iterate all
 * extents which are not prealloc/delalloc to see which ranges are
 * mentioned in the refcount tree, then read those blocks into the
 * pagecache, dirty them, fsync them back out, and then we can update
 * the inode flag.  What happens if we run out of memory? :)
 */
STATIC int
xfs_reflink_dirty_extents(
	struct xfs_inode	*ip,
	xfs_fileoff_t		fbno,
	xfs_filblks_t		end,
	xfs_off_t		isize)
{
	struct xfs_mount	*mp = ip->i_mount;
	xfs_agnumber_t		agno;
	xfs_agblock_t		agbno;
	xfs_extlen_t		aglen;
	xfs_agblock_t		rbno;
	xfs_extlen_t		rlen;
	xfs_off_t		fpos;
	xfs_off_t		flen;
	struct xfs_bmbt_irec	map[2];
	int			nmaps;
	int			error = 0;

	while (end - fbno > 0) {
		nmaps = 1;
		/*
		 * Look for extents in the file.  Skip holes, delalloc, or
		 * unwritten extents; they can't be reflinked.
		 */
		error = xfs_bmapi_read(ip, fbno, end - fbno, map, &nmaps, 0);
		if (error)
			goto out;
		if (nmaps == 0)
			break;
		if (map[0].br_startblock == HOLESTARTBLOCK ||
		    map[0].br_startblock == DELAYSTARTBLOCK ||
		    ISUNWRITTEN(&map[0]))
			goto next;

		map[1] = map[0];
		while (map[1].br_blockcount) {
			agno = XFS_FSB_TO_AGNO(mp, map[1].br_startblock);
			agbno = XFS_FSB_TO_AGBNO(mp, map[1].br_startblock);
			aglen = map[1].br_blockcount;

			error = xfs_reflink_find_shared(mp, agno, agbno, aglen,
					&rbno, &rlen, true);
			if (error)
				goto out;
			if (rbno == NULLAGBLOCK)
				break;

			/* Dirty the pages */
			xfs_iunlock(ip, XFS_ILOCK_EXCL);
			fpos = XFS_FSB_TO_B(mp, map[1].br_startoff +
					(rbno - agbno));
			flen = XFS_FSB_TO_B(mp, rlen);
			if (fpos + flen > isize)
				flen = isize - fpos;
			error = iomap_file_dirty(VFS_I(ip), fpos, flen,
					&xfs_iomap_ops);
			xfs_ilock(ip, XFS_ILOCK_EXCL);
			if (error)
				goto out;

			map[1].br_blockcount -= (rbno - agbno + rlen);
			map[1].br_startoff += (rbno - agbno + rlen);
			map[1].br_startblock += (rbno - agbno + rlen);
		}

next:
		fbno = map[0].br_startoff + map[0].br_blockcount;
	}
out:
	return error;
}

/* Clear the inode reflink flag if there are no shared extents. */
int
xfs_reflink_clear_inode_flag(
	struct xfs_inode	*ip,
	struct xfs_trans	**tpp)
{
	struct xfs_mount	*mp = ip->i_mount;
	xfs_fileoff_t		fbno;
	xfs_filblks_t		end;
	xfs_agnumber_t		agno;
	xfs_agblock_t		agbno;
	xfs_extlen_t		aglen;
	xfs_agblock_t		rbno;
	xfs_extlen_t		rlen;
	struct xfs_bmbt_irec	map;
	int			nmaps;
	int			error = 0;

	ASSERT(xfs_is_reflink_inode(ip));

	fbno = 0;
	end = XFS_B_TO_FSB(mp, i_size_read(VFS_I(ip)));
	while (end - fbno > 0) {
		nmaps = 1;
		/*
		 * Look for extents in the file.  Skip holes, delalloc, or
		 * unwritten extents; they can't be reflinked.
		 */
		error = xfs_bmapi_read(ip, fbno, end - fbno, &map, &nmaps, 0);
		if (error)
			return error;
		if (nmaps == 0)
			break;
		if (map.br_startblock == HOLESTARTBLOCK ||
		    map.br_startblock == DELAYSTARTBLOCK ||
		    ISUNWRITTEN(&map))
			goto next;

		agno = XFS_FSB_TO_AGNO(mp, map.br_startblock);
		agbno = XFS_FSB_TO_AGBNO(mp, map.br_startblock);
		aglen = map.br_blockcount;

		error = xfs_reflink_find_shared(mp, agno, agbno, aglen,
				&rbno, &rlen, false);
		if (error)
			return error;
		/* Is there still a shared block here? */
		if (rbno != NULLAGBLOCK)
			return 0;
next:
		fbno = map.br_startoff + map.br_blockcount;
	}

	/*
	 * We didn't find any shared blocks so turn off the reflink flag.
	 * First, get rid of any leftover CoW mappings.
	 */
	error = xfs_reflink_cancel_cow_blocks(ip, tpp, 0, NULLFILEOFF);
	if (error)
		return error;

	/* Clear the inode flag. */
	trace_xfs_reflink_unset_inode_flag(ip);
	ip->i_d.di_flags2 &= ~XFS_DIFLAG2_REFLINK;
	xfs_inode_clear_cowblocks_tag(ip);
	xfs_trans_ijoin(*tpp, ip, 0);
	xfs_trans_log_inode(*tpp, ip, XFS_ILOG_CORE);

	return error;
}

/*
 * Clear the inode reflink flag if there are no shared extents and the size
 * hasn't changed.
 */
STATIC int
xfs_reflink_try_clear_inode_flag(
	struct xfs_inode	*ip)
{
	struct xfs_mount	*mp = ip->i_mount;
	struct xfs_trans	*tp;
	int			error = 0;

	/* Start a rolling transaction to remove the mappings */
	error = xfs_trans_alloc(mp, &M_RES(mp)->tr_write, 0, 0, 0, &tp);
	if (error)
		return error;

	xfs_ilock(ip, XFS_ILOCK_EXCL);
	xfs_trans_ijoin(tp, ip, 0);

	error = xfs_reflink_clear_inode_flag(ip, &tp);
	if (error)
		goto cancel;

	error = xfs_trans_commit(tp);
	if (error)
		goto out;

	xfs_iunlock(ip, XFS_ILOCK_EXCL);
	return 0;
cancel:
	xfs_trans_cancel(tp);
out:
	xfs_iunlock(ip, XFS_ILOCK_EXCL);
	return error;
}

/*
 * Pre-COW all shared blocks within a given byte range of a file and turn off
 * the reflink flag if we unshare all of the file's blocks.
 */
int
xfs_reflink_unshare(
	struct xfs_inode	*ip,
	xfs_off_t		offset,
	xfs_off_t		len)
{
	struct xfs_mount	*mp = ip->i_mount;
	xfs_fileoff_t		fbno;
	xfs_filblks_t		end;
	xfs_off_t		isize;
	int			error;

	if (!xfs_is_reflink_inode(ip))
		return 0;

	trace_xfs_reflink_unshare(ip, offset, len);

	inode_dio_wait(VFS_I(ip));

	/* Try to CoW the selected ranges */
	xfs_ilock(ip, XFS_ILOCK_EXCL);
	fbno = XFS_B_TO_FSBT(mp, offset);
	isize = i_size_read(VFS_I(ip));
	end = XFS_B_TO_FSB(mp, offset + len);
	error = xfs_reflink_dirty_extents(ip, fbno, end, isize);
	if (error)
		goto out_unlock;
	xfs_iunlock(ip, XFS_ILOCK_EXCL);

	/* Wait for the IO to finish */
	error = filemap_write_and_wait(VFS_I(ip)->i_mapping);
	if (error)
		goto out;

	/* Turn off the reflink flag if possible. */
	error = xfs_reflink_try_clear_inode_flag(ip);
	if (error)
		goto out;

	return 0;

out_unlock:
	xfs_iunlock(ip, XFS_ILOCK_EXCL);
out:
	trace_xfs_reflink_unshare_error(ip, error, _RET_IP_);
	return error;
}<|MERGE_RESOLUTION|>--- conflicted
+++ resolved
@@ -243,13 +243,11 @@
 	struct xfs_bmbt_irec	*imap,
 	bool			*shared)
 {
-<<<<<<< HEAD
-	struct xfs_bmbt_irec	got, prev;
-	xfs_fileoff_t		end_fsb, orig_end_fsb;
-	int			eof = 0, error = 0;
-	bool			trimmed;
+	struct xfs_ifork	*ifp = XFS_IFORK_PTR(ip, XFS_COW_FORK);
+	struct xfs_bmbt_irec	got;
+	int			error = 0;
+	bool			eof = false, trimmed;
 	xfs_extnum_t		idx;
-	xfs_extlen_t		align;
 
 	/*
 	 * Search the COW fork extent list first.  This serves two purposes:
@@ -259,27 +257,6 @@
 	 * extent list is generally faster than going out to the shared extent
 	 * tree.
 	 */
-	xfs_bmap_search_extents(ip, imap->br_startoff, XFS_COW_FORK, &eof, &idx,
-			&got, &prev);
-	if (!eof && got.br_startoff <= imap->br_startoff) {
-		trace_xfs_reflink_cow_found(ip, imap);
-		xfs_trim_extent(imap, got.br_startoff, got.br_blockcount);
-
-=======
-	struct xfs_ifork	*ifp = XFS_IFORK_PTR(ip, XFS_COW_FORK);
-	struct xfs_bmbt_irec	got;
-	int			error = 0;
-	bool			eof = false, trimmed;
-	xfs_extnum_t		idx;
-
-	/*
-	 * Search the COW fork extent list first.  This serves two purposes:
-	 * first this implement the speculative preallocation using cowextisze,
-	 * so that we also unshared block adjacent to shared blocks instead
-	 * of just the shared blocks themselves.  Second the lookup in the
-	 * extent list is generally faster than going out to the shared extent
-	 * tree.
-	 */
 
 	if (!xfs_iext_lookup_extent(ip, ifp, imap->br_startoff, &idx, &got))
 		eof = true;
@@ -287,7 +264,6 @@
 		trace_xfs_reflink_cow_found(ip, imap);
 		xfs_trim_extent(imap, got.br_startoff, got.br_blockcount);
 
->>>>>>> c470abd4
 		*shared = true;
 		return 0;
 	}
@@ -308,34 +284,6 @@
 	error = xfs_qm_dqattach_locked(ip, 0);
 	if (error)
 		return error;
-<<<<<<< HEAD
-
-	end_fsb = orig_end_fsb = imap->br_startoff + imap->br_blockcount;
-
-	align = xfs_eof_alignment(ip, xfs_get_cowextsz_hint(ip));
-	if (align)
-		end_fsb = roundup_64(end_fsb, align);
-
-retry:
-	error = xfs_bmapi_reserve_delalloc(ip, XFS_COW_FORK, imap->br_startoff,
-			end_fsb - imap->br_startoff, &got, &prev, &idx, eof);
-	switch (error) {
-	case 0:
-		break;
-	case -ENOSPC:
-	case -EDQUOT:
-		/* retry without any preallocation */
-		trace_xfs_reflink_cow_enospc(ip, imap);
-		if (end_fsb != orig_end_fsb) {
-			end_fsb = orig_end_fsb;
-			goto retry;
-		}
-		/*FALLTHRU*/
-	default:
-		return error;
-	}
-=======
->>>>>>> c470abd4
 
 	error = xfs_bmapi_reserve_delalloc(ip, XFS_COW_FORK, imap->br_startoff,
 			imap->br_blockcount, 0, &got, &idx, eof);
@@ -521,33 +469,17 @@
 	xfs_fileoff_t			end_fsb)
 {
 	struct xfs_ifork		*ifp = XFS_IFORK_PTR(ip, XFS_COW_FORK);
-<<<<<<< HEAD
-	struct xfs_bmbt_irec		got, prev, del;
-	xfs_extnum_t			idx;
-	xfs_fsblock_t			firstfsb;
-	struct xfs_defer_ops		dfops;
-	int				error = 0, eof = 0;
-=======
 	struct xfs_bmbt_irec		got, del;
 	xfs_extnum_t			idx;
 	xfs_fsblock_t			firstfsb;
 	struct xfs_defer_ops		dfops;
 	int				error = 0;
->>>>>>> c470abd4
 
 	if (!xfs_is_reflink_inode(ip))
 		return 0;
 	if (!xfs_iext_lookup_extent(ip, ifp, offset_fsb, &idx, &got))
 		return 0;
 
-<<<<<<< HEAD
-	xfs_bmap_search_extents(ip, offset_fsb, XFS_COW_FORK, &eof, &idx,
-			&got, &prev);
-	if (eof)
-		return 0;
-
-=======
->>>>>>> c470abd4
 	while (got.br_startoff < end_fsb) {
 		del = got;
 		xfs_trim_extent(&del, offset_fsb, end_fsb - offset_fsb);
@@ -588,14 +520,8 @@
 			xfs_bmap_del_extent_cow(ip, &idx, &got, &del);
 		}
 
-<<<<<<< HEAD
-		if (++idx >= ifp->if_bytes / sizeof(struct xfs_bmbt_rec))
-			break;
-		xfs_bmbt_get_all(xfs_iext_get_ext(ifp, idx), &got);
-=======
 		if (!xfs_iext_get_extent(ifp, ++idx, &got))
 			break;
->>>>>>> c470abd4
 	}
 
 	/* clear tag if cow fork is emptied */
@@ -665,17 +591,13 @@
 	xfs_off_t			count)
 {
 	struct xfs_ifork		*ifp = XFS_IFORK_PTR(ip, XFS_COW_FORK);
-<<<<<<< HEAD
-	struct xfs_bmbt_irec		got, prev, del;
-=======
 	struct xfs_bmbt_irec		got, del;
->>>>>>> c470abd4
 	struct xfs_trans		*tp;
 	xfs_fileoff_t			offset_fsb;
 	xfs_fileoff_t			end_fsb;
 	xfs_fsblock_t			firstfsb;
 	struct xfs_defer_ops		dfops;
-	int				error, eof = 0;
+	int				error;
 	unsigned int			resblks;
 	xfs_filblks_t			rlen;
 	xfs_extnum_t			idx;
@@ -699,22 +621,6 @@
 	xfs_ilock(ip, XFS_ILOCK_EXCL);
 	xfs_trans_ijoin(tp, ip, 0);
 
-<<<<<<< HEAD
-	xfs_bmap_search_extents(ip, end_fsb - 1, XFS_COW_FORK, &eof, &idx,
-			&got, &prev);
-
-	/* If there is a hole at end_fsb - 1 go to the previous extent */
-	if (eof || got.br_startoff > end_fsb) {
-		ASSERT(idx > 0);
-		xfs_bmbt_get_all(xfs_iext_get_ext(ifp, --idx), &got);
-	}
-
-	/* Walk backwards until we're out of the I/O range... */
-	while (got.br_startoff + got.br_blockcount > offset_fsb) {
-		del = got;
-		xfs_trim_extent(&del, offset_fsb, end_fsb - offset_fsb);
-
-=======
 	/* If there is a hole at end_fsb - 1 go to the previous extent */
 	if (!xfs_iext_lookup_extent(ip, ifp, end_fsb - 1, &idx, &got) ||
 	    got.br_startoff > end_fsb) {
@@ -727,7 +633,6 @@
 		del = got;
 		xfs_trim_extent(&del, offset_fsb, end_fsb - offset_fsb);
 
->>>>>>> c470abd4
 		/* Extent delete may have bumped idx forward */
 		if (!del.br_blockcount) {
 			idx--;
@@ -764,26 +669,13 @@
 
 		/* Remove the mapping from the CoW fork. */
 		xfs_bmap_del_extent_cow(ip, &idx, &got, &del);
-<<<<<<< HEAD
-
-		error = xfs_defer_finish(&tp, &dfops, ip);
-		if (error)
-			goto out_defer;
-=======
->>>>>>> c470abd4
 
 		error = xfs_defer_finish(&tp, &dfops, ip);
 		if (error)
 			goto out_defer;
 next_extent:
-<<<<<<< HEAD
-		if (idx < 0)
-			break;
-		xfs_bmbt_get_all(xfs_iext_get_ext(ifp, idx), &got);
-=======
 		if (!xfs_iext_get_extent(ifp, idx, &got))
 			break;
->>>>>>> c470abd4
 	}
 
 	error = xfs_trans_commit(tp);
@@ -1238,21 +1130,11 @@
 	struct inode		*inode_out = file_inode(file_out);
 	struct xfs_inode	*dest = XFS_I(inode_out);
 	struct xfs_mount	*mp = src->i_mount;
-<<<<<<< HEAD
-	loff_t			bs = inode_out->i_sb->s_blocksize;
-=======
->>>>>>> c470abd4
 	bool			same_inode = (inode_in == inode_out);
 	xfs_fileoff_t		sfsbno, dfsbno;
 	xfs_filblks_t		fsblen;
 	xfs_extlen_t		cowextsize;
-<<<<<<< HEAD
-	loff_t			isize;
 	ssize_t			ret;
-	loff_t			blen;
-=======
-	ssize_t			ret;
->>>>>>> c470abd4
 
 	if (!xfs_sb_version_hasreflink(&mp->m_sb))
 		return -EOPNOTSUPP;
@@ -1261,131 +1143,12 @@
 		return -EIO;
 
 	/* Lock both files against IO */
-<<<<<<< HEAD
-	if (same_inode) {
-		xfs_ilock(src, XFS_IOLOCK_EXCL);
-=======
 	lock_two_nondirectories(inode_in, inode_out);
 	if (same_inode)
->>>>>>> c470abd4
 		xfs_ilock(src, XFS_MMAPLOCK_EXCL);
 	else
 		xfs_lock_two_inodes(src, dest, XFS_MMAPLOCK_EXCL);
 
-<<<<<<< HEAD
-	/* Don't touch certain kinds of inodes */
-	ret = -EPERM;
-	if (IS_IMMUTABLE(inode_out))
-		goto out_unlock;
-
-	ret = -ETXTBSY;
-	if (IS_SWAPFILE(inode_in) || IS_SWAPFILE(inode_out))
-		goto out_unlock;
-
-
-	/* Don't reflink dirs, pipes, sockets... */
-	ret = -EISDIR;
-	if (S_ISDIR(inode_in->i_mode) || S_ISDIR(inode_out->i_mode))
-		goto out_unlock;
-	ret = -EINVAL;
-	if (S_ISFIFO(inode_in->i_mode) || S_ISFIFO(inode_out->i_mode))
-		goto out_unlock;
-	if (!S_ISREG(inode_in->i_mode) || !S_ISREG(inode_out->i_mode))
-		goto out_unlock;
-
-	/* Don't reflink realtime inodes */
-	if (XFS_IS_REALTIME_INODE(src) || XFS_IS_REALTIME_INODE(dest))
-		goto out_unlock;
-
-	/* Don't share DAX file data for now. */
-	if (IS_DAX(inode_in) || IS_DAX(inode_out))
-		goto out_unlock;
-
-	/* Are we going all the way to the end? */
-	isize = i_size_read(inode_in);
-	if (isize == 0) {
-		ret = 0;
-		goto out_unlock;
-	}
-
-	if (len == 0)
-		len = isize - pos_in;
-
-	/* Ensure offsets don't wrap and the input is inside i_size */
-	if (pos_in + len < pos_in || pos_out + len < pos_out ||
-	    pos_in + len > isize)
-		goto out_unlock;
-
-	/* Don't allow dedupe past EOF in the dest file */
-	if (is_dedupe) {
-		loff_t	disize;
-
-		disize = i_size_read(inode_out);
-		if (pos_out >= disize || pos_out + len > disize)
-			goto out_unlock;
-	}
-
-	/* If we're linking to EOF, continue to the block boundary. */
-	if (pos_in + len == isize)
-		blen = ALIGN(isize, bs) - pos_in;
-	else
-		blen = len;
-
-	/* Only reflink if we're aligned to block boundaries */
-	if (!IS_ALIGNED(pos_in, bs) || !IS_ALIGNED(pos_in + blen, bs) ||
-	    !IS_ALIGNED(pos_out, bs) || !IS_ALIGNED(pos_out + blen, bs))
-		goto out_unlock;
-
-	/* Don't allow overlapped reflink within the same file */
-	if (same_inode) {
-		if (pos_out + blen > pos_in && pos_out < pos_in + blen)
-			goto out_unlock;
-	}
-
-	/* Wait for the completion of any pending IOs on both files */
-	inode_dio_wait(inode_in);
-	if (!same_inode)
-		inode_dio_wait(inode_out);
-
-	ret = filemap_write_and_wait_range(inode_in->i_mapping,
-			pos_in, pos_in + len - 1);
-	if (ret)
-		goto out_unlock;
-
-	ret = filemap_write_and_wait_range(inode_out->i_mapping,
-			pos_out, pos_out + len - 1);
-	if (ret)
-		goto out_unlock;
-
-	trace_xfs_reflink_remap_range(src, pos_in, len, dest, pos_out);
-
-	/*
-	 * Check that the extents are the same.
-	 */
-	if (is_dedupe) {
-		bool		is_same = false;
-
-		ret = xfs_compare_extents(inode_in, pos_in, inode_out, pos_out,
-				len, &is_same);
-		if (ret)
-			goto out_unlock;
-		if (!is_same) {
-			ret = -EBADE;
-			goto out_unlock;
-		}
-	}
-
-	ret = xfs_reflink_set_inode_flag(src, dest);
-	if (ret)
-		goto out_unlock;
-
-	/*
-	 * Invalidate the page cache so that we can clear any CoW mappings
-	 * in the destination file.
-	 */
-	truncate_inode_pages_range(&inode_out->i_data, pos_out,
-				   PAGE_ALIGN(pos_out + len) - 1);
-=======
 	/* Check file eligibility and prepare for block sharing. */
 	ret = -EINVAL;
 	/* Don't reflink realtime inodes */
@@ -1407,7 +1170,6 @@
 	ret = xfs_reflink_set_inode_flag(src, dest);
 	if (ret)
 		goto out_unlock;
->>>>>>> c470abd4
 
 	dfsbno = XFS_B_TO_FSBT(mp, pos_out);
 	sfsbno = XFS_B_TO_FSBT(mp, pos_in);
@@ -1416,13 +1178,10 @@
 			pos_out + len);
 	if (ret)
 		goto out_unlock;
-<<<<<<< HEAD
-=======
 
 	/* Zap any page cache for the destination file's range. */
 	truncate_inode_pages_range(&inode_out->i_data, pos_out,
 				   PAGE_ALIGN(pos_out + len) - 1);
->>>>>>> c470abd4
 
 	/*
 	 * Carry the cowextsize hint from src to dest if we're sharing the
@@ -1442,12 +1201,7 @@
 	xfs_iunlock(src, XFS_MMAPLOCK_EXCL);
 	if (!same_inode)
 		xfs_iunlock(dest, XFS_MMAPLOCK_EXCL);
-<<<<<<< HEAD
-		xfs_iunlock(dest, XFS_IOLOCK_EXCL);
-	}
-=======
 	unlock_two_nondirectories(inode_in, inode_out);
->>>>>>> c470abd4
 	if (ret)
 		trace_xfs_reflink_remap_range_error(dest, ret, _RET_IP_);
 	return ret;
