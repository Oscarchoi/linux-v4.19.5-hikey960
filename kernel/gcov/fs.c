--- conflicted
+++ resolved
@@ -75,11 +75,7 @@
 	unsigned long val;
 
 	if (kstrtoul(str, 0, &val)) {
-<<<<<<< HEAD
-		pr_warning("invalid gcov_persist parameter '%s'\n", str);
-=======
 		pr_warn("invalid gcov_persist parameter '%s'\n", str);
->>>>>>> d8ec26d7
 		return 0;
 	}
 	gcov_persist = val;
