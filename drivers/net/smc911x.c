/*
 * smc911x.c
 * This is a driver for SMSC's LAN911{5,6,7,8} single-chip Ethernet devices.
 *
 * Copyright (C) 2005 Sensoria Corp
 *	   Derived from the unified SMC91x driver by Nicolas Pitre
 *	   and the smsc911x.c reference driver by SMSC
 *
 * This program is free software; you can redistribute it and/or modify
 * it under the terms of the GNU General Public License as published by
 * the Free Software Foundation; either version 2 of the License, or
 * (at your option) any later version.
 *
 * This program is distributed in the hope that it will be useful,
 * but WITHOUT ANY WARRANTY; without even the implied warranty of
 * MERCHANTABILITY or FITNESS FOR A PARTICULAR PURPOSE.  See the
 * GNU General Public License for more details.
 *
 * You should have received a copy of the GNU General Public License
 * along with this program; if not, write to the Free Software
 * Foundation, Inc., 59 Temple Place, Suite 330, Boston, MA  02111-1307  USA
 *
 * Arguments:
 *	 watchdog  = TX watchdog timeout
 *	 tx_fifo_kb = Size of TX FIFO in KB
 *
 * History:
 *	  04/16/05	Dustin McIntire		 Initial version
 */
static const char version[] =
	 "smc911x.c: v1.0 04-16-2005 by Dustin McIntire <dustin@sensoria.com>\n";

/* Debugging options */
#define ENABLE_SMC_DEBUG_RX		0
#define ENABLE_SMC_DEBUG_TX		0
#define ENABLE_SMC_DEBUG_DMA		0
#define ENABLE_SMC_DEBUG_PKTS		0
#define ENABLE_SMC_DEBUG_MISC		0
#define ENABLE_SMC_DEBUG_FUNC		0

#define SMC_DEBUG_RX		((ENABLE_SMC_DEBUG_RX	? 1 : 0) << 0)
#define SMC_DEBUG_TX		((ENABLE_SMC_DEBUG_TX	? 1 : 0) << 1)
#define SMC_DEBUG_DMA		((ENABLE_SMC_DEBUG_DMA	? 1 : 0) << 2)
#define SMC_DEBUG_PKTS		((ENABLE_SMC_DEBUG_PKTS ? 1 : 0) << 3)
#define SMC_DEBUG_MISC		((ENABLE_SMC_DEBUG_MISC ? 1 : 0) << 4)
#define SMC_DEBUG_FUNC		((ENABLE_SMC_DEBUG_FUNC ? 1 : 0) << 5)

#ifndef SMC_DEBUG
#define SMC_DEBUG	 ( SMC_DEBUG_RX	  | \
			   SMC_DEBUG_TX	  | \
			   SMC_DEBUG_DMA  | \
			   SMC_DEBUG_PKTS | \
			   SMC_DEBUG_MISC | \
			   SMC_DEBUG_FUNC   \
			 )
#endif

#include <linux/init.h>
#include <linux/module.h>
#include <linux/kernel.h>
#include <linux/sched.h>
#include <linux/slab.h>
#include <linux/delay.h>
#include <linux/interrupt.h>
#include <linux/errno.h>
#include <linux/ioport.h>
#include <linux/crc32.h>
#include <linux/device.h>
#include <linux/platform_device.h>
#include <linux/spinlock.h>
#include <linux/ethtool.h>
#include <linux/mii.h>
#include <linux/workqueue.h>

#include <linux/netdevice.h>
#include <linux/etherdevice.h>
#include <linux/skbuff.h>

#include <asm/io.h>

#include "smc911x.h"

/*
 * Transmit timeout, default 5 seconds.
 */
static int watchdog = 5000;
module_param(watchdog, int, 0400);
MODULE_PARM_DESC(watchdog, "transmit timeout in milliseconds");

static int tx_fifo_kb=8;
module_param(tx_fifo_kb, int, 0400);
MODULE_PARM_DESC(tx_fifo_kb,"transmit FIFO size in KB (1<x<15)(default=8)");

MODULE_LICENSE("GPL");
MODULE_ALIAS("platform:smc911x");

/*
 * The internal workings of the driver.  If you are changing anything
 * here with the SMC stuff, you should have the datasheet and know
 * what you are doing.
 */
#define CARDNAME "smc911x"

/*
 * Use power-down feature of the chip
 */
#define POWER_DOWN		 1

#if SMC_DEBUG > 0
#define DBG(n, args...)				 \
	do {					 \
		if (SMC_DEBUG & (n))		 \
			printk(args);		 \
	} while (0)

#define PRINTK(args...)   printk(args)
#else
#define DBG(n, args...)   do { } while (0)
#define PRINTK(args...)   printk(KERN_DEBUG args)
#endif

#if SMC_DEBUG_PKTS > 0
static void PRINT_PKT(u_char *buf, int length)
{
	int i;
	int remainder;
	int lines;

	lines = length / 16;
	remainder = length % 16;

	for (i = 0; i < lines ; i ++) {
		int cur;
		for (cur = 0; cur < 8; cur++) {
			u_char a, b;
			a = *buf++;
			b = *buf++;
			printk("%02x%02x ", a, b);
		}
		printk("\n");
	}
	for (i = 0; i < remainder/2 ; i++) {
		u_char a, b;
		a = *buf++;
		b = *buf++;
		printk("%02x%02x ", a, b);
	}
	printk("\n");
}
#else
#define PRINT_PKT(x...)  do { } while (0)
#endif


/* this enables an interrupt in the interrupt mask register */
#define SMC_ENABLE_INT(lp, x) do {			\
	unsigned int  __mask;				\
	__mask = SMC_GET_INT_EN((lp));			\
	__mask |= (x);					\
	SMC_SET_INT_EN((lp), __mask);			\
} while (0)

/* this disables an interrupt from the interrupt mask register */
#define SMC_DISABLE_INT(lp, x) do {			\
	unsigned int  __mask;				\
	__mask = SMC_GET_INT_EN((lp));			\
	__mask &= ~(x);					\
	SMC_SET_INT_EN((lp), __mask);			\
} while (0)

/*
 * this does a soft reset on the device
 */
static void smc911x_reset(struct net_device *dev)
{
	struct smc911x_local *lp = netdev_priv(dev);
	unsigned int reg, timeout=0, resets=1, irq_cfg;
	unsigned long flags;

	DBG(SMC_DEBUG_FUNC, "%s: --> %s\n", dev->name, __func__);

	/*	 Take out of PM setting first */
	if ((SMC_GET_PMT_CTRL(lp) & PMT_CTRL_READY_) == 0) {
		/* Write to the bytetest will take out of powerdown */
		SMC_SET_BYTE_TEST(lp, 0);
		timeout=10;
		do {
			udelay(10);
			reg = SMC_GET_PMT_CTRL(lp) & PMT_CTRL_READY_;
		} while (--timeout && !reg);
		if (timeout == 0) {
			PRINTK("%s: smc911x_reset timeout waiting for PM restore\n", dev->name);
			return;
		}
	}

	/* Disable all interrupts */
	spin_lock_irqsave(&lp->lock, flags);
	SMC_SET_INT_EN(lp, 0);
	spin_unlock_irqrestore(&lp->lock, flags);

	while (resets--) {
		SMC_SET_HW_CFG(lp, HW_CFG_SRST_);
		timeout=10;
		do {
			udelay(10);
			reg = SMC_GET_HW_CFG(lp);
			/* If chip indicates reset timeout then try again */
			if (reg & HW_CFG_SRST_TO_) {
				PRINTK("%s: chip reset timeout, retrying...\n", dev->name);
				resets++;
				break;
			}
		} while (--timeout && (reg & HW_CFG_SRST_));
	}
	if (timeout == 0) {
		PRINTK("%s: smc911x_reset timeout waiting for reset\n", dev->name);
		return;
	}

	/* make sure EEPROM has finished loading before setting GPIO_CFG */
	timeout=1000;
	while ( timeout-- && (SMC_GET_E2P_CMD(lp) & E2P_CMD_EPC_BUSY_)) {
		udelay(10);
	}
	if (timeout == 0){
		PRINTK("%s: smc911x_reset timeout waiting for EEPROM busy\n", dev->name);
		return;
	}

	/* Initialize interrupts */
	SMC_SET_INT_EN(lp, 0);
	SMC_ACK_INT(lp, -1);

	/* Reset the FIFO level and flow control settings */
	SMC_SET_HW_CFG(lp, (lp->tx_fifo_kb & 0xF) << 16);
//TODO: Figure out what appropriate pause time is
	SMC_SET_FLOW(lp, FLOW_FCPT_ | FLOW_FCEN_);
	SMC_SET_AFC_CFG(lp, lp->afc_cfg);


	/* Set to LED outputs */
	SMC_SET_GPIO_CFG(lp, 0x70070000);

	/*
	 * Deassert IRQ for 1*10us for edge type interrupts
	 * and drive IRQ pin push-pull
	 */
	irq_cfg = (1 << 24) | INT_CFG_IRQ_EN_ | INT_CFG_IRQ_TYPE_;
#ifdef SMC_DYNAMIC_BUS_CONFIG
	if (lp->cfg.irq_polarity)
		irq_cfg |= INT_CFG_IRQ_POL_;
#endif
	SMC_SET_IRQ_CFG(lp, irq_cfg);

	/* clear anything saved */
	if (lp->pending_tx_skb != NULL) {
		dev_kfree_skb (lp->pending_tx_skb);
		lp->pending_tx_skb = NULL;
		dev->stats.tx_errors++;
		dev->stats.tx_aborted_errors++;
	}
}

/*
 * Enable Interrupts, Receive, and Transmit
 */
static void smc911x_enable(struct net_device *dev)
{
	struct smc911x_local *lp = netdev_priv(dev);
	unsigned mask, cfg, cr;
	unsigned long flags;

	DBG(SMC_DEBUG_FUNC, "%s: --> %s\n", dev->name, __func__);

	spin_lock_irqsave(&lp->lock, flags);

	SMC_SET_MAC_ADDR(lp, dev->dev_addr);

	/* Enable TX */
	cfg = SMC_GET_HW_CFG(lp);
	cfg &= HW_CFG_TX_FIF_SZ_ | 0xFFF;
	cfg |= HW_CFG_SF_;
	SMC_SET_HW_CFG(lp, cfg);
	SMC_SET_FIFO_TDA(lp, 0xFF);
	/* Update TX stats on every 64 packets received or every 1 sec */
	SMC_SET_FIFO_TSL(lp, 64);
	SMC_SET_GPT_CFG(lp, GPT_CFG_TIMER_EN_ | 10000);

	SMC_GET_MAC_CR(lp, cr);
	cr |= MAC_CR_TXEN_ | MAC_CR_HBDIS_;
	SMC_SET_MAC_CR(lp, cr);
	SMC_SET_TX_CFG(lp, TX_CFG_TX_ON_);

	/* Add 2 byte padding to start of packets */
	SMC_SET_RX_CFG(lp, (2<<8) & RX_CFG_RXDOFF_);

	/* Turn on receiver and enable RX */
	if (cr & MAC_CR_RXEN_)
		DBG(SMC_DEBUG_RX, "%s: Receiver already enabled\n", dev->name);

	SMC_SET_MAC_CR(lp, cr | MAC_CR_RXEN_);

	/* Interrupt on every received packet */
	SMC_SET_FIFO_RSA(lp, 0x01);
	SMC_SET_FIFO_RSL(lp, 0x00);

	/* now, enable interrupts */
	mask = INT_EN_TDFA_EN_ | INT_EN_TSFL_EN_ | INT_EN_RSFL_EN_ |
		INT_EN_GPT_INT_EN_ | INT_EN_RXDFH_INT_EN_ | INT_EN_RXE_EN_ |
		INT_EN_PHY_INT_EN_;
	if (IS_REV_A(lp->revision))
		mask|=INT_EN_RDFL_EN_;
	else {
		mask|=INT_EN_RDFO_EN_;
	}
	SMC_ENABLE_INT(lp, mask);

	spin_unlock_irqrestore(&lp->lock, flags);
}

/*
 * this puts the device in an inactive state
 */
static void smc911x_shutdown(struct net_device *dev)
{
	struct smc911x_local *lp = netdev_priv(dev);
	unsigned cr;
	unsigned long flags;

	DBG(SMC_DEBUG_FUNC, "%s: --> %s\n", CARDNAME, __func__);

	/* Disable IRQ's */
	SMC_SET_INT_EN(lp, 0);

	/* Turn of Rx and TX */
	spin_lock_irqsave(&lp->lock, flags);
	SMC_GET_MAC_CR(lp, cr);
	cr &= ~(MAC_CR_TXEN_ | MAC_CR_RXEN_ | MAC_CR_HBDIS_);
	SMC_SET_MAC_CR(lp, cr);
	SMC_SET_TX_CFG(lp, TX_CFG_STOP_TX_);
	spin_unlock_irqrestore(&lp->lock, flags);
}

static inline void smc911x_drop_pkt(struct net_device *dev)
{
	struct smc911x_local *lp = netdev_priv(dev);
	unsigned int fifo_count, timeout, reg;

	DBG(SMC_DEBUG_FUNC | SMC_DEBUG_RX, "%s: --> %s\n", CARDNAME, __func__);
	fifo_count = SMC_GET_RX_FIFO_INF(lp) & 0xFFFF;
	if (fifo_count <= 4) {
		/* Manually dump the packet data */
		while (fifo_count--)
			SMC_GET_RX_FIFO(lp);
	} else	 {
		/* Fast forward through the bad packet */
		SMC_SET_RX_DP_CTRL(lp, RX_DP_CTRL_FFWD_BUSY_);
		timeout=50;
		do {
			udelay(10);
			reg = SMC_GET_RX_DP_CTRL(lp) & RX_DP_CTRL_FFWD_BUSY_;
		} while (--timeout && reg);
		if (timeout == 0) {
			PRINTK("%s: timeout waiting for RX fast forward\n", dev->name);
		}
	}
}

/*
 * This is the procedure to handle the receipt of a packet.
 * It should be called after checking for packet presence in
 * the RX status FIFO.	 It must be called with the spin lock
 * already held.
 */
static inline void	 smc911x_rcv(struct net_device *dev)
{
	struct smc911x_local *lp = netdev_priv(dev);
	unsigned int pkt_len, status;
	struct sk_buff *skb;
	unsigned char *data;

	DBG(SMC_DEBUG_FUNC | SMC_DEBUG_RX, "%s: --> %s\n",
		dev->name, __func__);
	status = SMC_GET_RX_STS_FIFO(lp);
	DBG(SMC_DEBUG_RX, "%s: Rx pkt len %d status 0x%08x \n",
		dev->name, (status & 0x3fff0000) >> 16, status & 0xc000ffff);
	pkt_len = (status & RX_STS_PKT_LEN_) >> 16;
	if (status & RX_STS_ES_) {
		/* Deal with a bad packet */
		dev->stats.rx_errors++;
		if (status & RX_STS_CRC_ERR_)
			dev->stats.rx_crc_errors++;
		else {
			if (status & RX_STS_LEN_ERR_)
				dev->stats.rx_length_errors++;
			if (status & RX_STS_MCAST_)
				dev->stats.multicast++;
		}
		/* Remove the bad packet data from the RX FIFO */
		smc911x_drop_pkt(dev);
	} else {
		/* Receive a valid packet */
		/* Alloc a buffer with extra room for DMA alignment */
		skb=dev_alloc_skb(pkt_len+32);
		if (unlikely(skb == NULL)) {
			PRINTK( "%s: Low memory, rcvd packet dropped.\n",
				dev->name);
			dev->stats.rx_dropped++;
			smc911x_drop_pkt(dev);
			return;
		}
		/* Align IP header to 32 bits
		 * Note that the device is configured to add a 2
		 * byte padding to the packet start, so we really
		 * want to write to the orignal data pointer */
		data = skb->data;
		skb_reserve(skb, 2);
		skb_put(skb,pkt_len-4);
#ifdef SMC_USE_DMA
		{
		unsigned int fifo;
		/* Lower the FIFO threshold if possible */
		fifo = SMC_GET_FIFO_INT(lp);
		if (fifo & 0xFF) fifo--;
		DBG(SMC_DEBUG_RX, "%s: Setting RX stat FIFO threshold to %d\n",
			dev->name, fifo & 0xff);
		SMC_SET_FIFO_INT(lp, fifo);
		/* Setup RX DMA */
		SMC_SET_RX_CFG(lp, RX_CFG_RX_END_ALGN16_ | ((2<<8) & RX_CFG_RXDOFF_));
		lp->rxdma_active = 1;
		lp->current_rx_skb = skb;
		SMC_PULL_DATA(lp, data, (pkt_len+2+15) & ~15);
		/* Packet processing deferred to DMA RX interrupt */
		}
#else
		SMC_SET_RX_CFG(lp, RX_CFG_RX_END_ALGN4_ | ((2<<8) & RX_CFG_RXDOFF_));
		SMC_PULL_DATA(lp, data, pkt_len+2+3);

		DBG(SMC_DEBUG_PKTS, "%s: Received packet\n", dev->name);
		PRINT_PKT(data, ((pkt_len - 4) <= 64) ? pkt_len - 4 : 64);
		dev->last_rx = jiffies;
		skb->protocol = eth_type_trans(skb, dev);
		netif_rx(skb);
		dev->stats.rx_packets++;
		dev->stats.rx_bytes += pkt_len-4;
#endif
	}
}

/*
 * This is called to actually send a packet to the chip.
 */
static void smc911x_hardware_send_pkt(struct net_device *dev)
{
	struct smc911x_local *lp = netdev_priv(dev);
	struct sk_buff *skb;
	unsigned int cmdA, cmdB, len;
	unsigned char *buf;

	DBG(SMC_DEBUG_FUNC | SMC_DEBUG_TX, "%s: --> %s\n", dev->name, __func__);
	BUG_ON(lp->pending_tx_skb == NULL);

	skb = lp->pending_tx_skb;
	lp->pending_tx_skb = NULL;

	/* cmdA {25:24] data alignment [20:16] start offset [10:0] buffer length */
	/* cmdB {31:16] pkt tag [10:0] length */
#ifdef SMC_USE_DMA
	/* 16 byte buffer alignment mode */
	buf = (char*)((u32)(skb->data) & ~0xF);
	len = (skb->len + 0xF + ((u32)skb->data & 0xF)) & ~0xF;
	cmdA = (1<<24) | (((u32)skb->data & 0xF)<<16) |
			TX_CMD_A_INT_FIRST_SEG_ | TX_CMD_A_INT_LAST_SEG_ |
			skb->len;
#else
	buf = (char*)((u32)skb->data & ~0x3);
	len = (skb->len + 3 + ((u32)skb->data & 3)) & ~0x3;
	cmdA = (((u32)skb->data & 0x3) << 16) |
			TX_CMD_A_INT_FIRST_SEG_ | TX_CMD_A_INT_LAST_SEG_ |
			skb->len;
#endif
	/* tag is packet length so we can use this in stats update later */
	cmdB = (skb->len  << 16) | (skb->len & 0x7FF);

	DBG(SMC_DEBUG_TX, "%s: TX PKT LENGTH 0x%04x (%d) BUF 0x%p CMDA 0x%08x CMDB 0x%08x\n",
		 dev->name, len, len, buf, cmdA, cmdB);
	SMC_SET_TX_FIFO(lp, cmdA);
	SMC_SET_TX_FIFO(lp, cmdB);

	DBG(SMC_DEBUG_PKTS, "%s: Transmitted packet\n", dev->name);
	PRINT_PKT(buf, len <= 64 ? len : 64);

	/* Send pkt via PIO or DMA */
#ifdef SMC_USE_DMA
	lp->current_tx_skb = skb;
	SMC_PUSH_DATA(lp, buf, len);
	/* DMA complete IRQ will free buffer and set jiffies */
#else
	SMC_PUSH_DATA(lp, buf, len);
	dev->trans_start = jiffies;
	dev_kfree_skb_irq(skb);
#endif
	if (!lp->tx_throttle) {
		netif_wake_queue(dev);
	}
	SMC_ENABLE_INT(lp, INT_EN_TDFA_EN_ | INT_EN_TSFL_EN_);
}

/*
 * Since I am not sure if I will have enough room in the chip's ram
 * to store the packet, I call this routine which either sends it
 * now, or set the card to generates an interrupt when ready
 * for the packet.
 */
static int smc911x_hard_start_xmit(struct sk_buff *skb, struct net_device *dev)
{
	struct smc911x_local *lp = netdev_priv(dev);
	unsigned int free;
	unsigned long flags;

	DBG(SMC_DEBUG_FUNC | SMC_DEBUG_TX, "%s: --> %s\n",
		dev->name, __func__);

	spin_lock_irqsave(&lp->lock, flags);

	BUG_ON(lp->pending_tx_skb != NULL);

	free = SMC_GET_TX_FIFO_INF(lp) & TX_FIFO_INF_TDFREE_;
	DBG(SMC_DEBUG_TX, "%s: TX free space %d\n", dev->name, free);

	/* Turn off the flow when running out of space in FIFO */
	if (free <= SMC911X_TX_FIFO_LOW_THRESHOLD) {
		DBG(SMC_DEBUG_TX, "%s: Disabling data flow due to low FIFO space (%d)\n",
			dev->name, free);
		/* Reenable when at least 1 packet of size MTU present */
		SMC_SET_FIFO_TDA(lp, (SMC911X_TX_FIFO_LOW_THRESHOLD)/64);
		lp->tx_throttle = 1;
		netif_stop_queue(dev);
	}

	/* Drop packets when we run out of space in TX FIFO
	 * Account for overhead required for:
	 *
	 *	  Tx command words			 8 bytes
	 *	  Start offset				 15 bytes
	 *	  End padding				 15 bytes
	 */
	if (unlikely(free < (skb->len + 8 + 15 + 15))) {
		printk("%s: No Tx free space %d < %d\n",
			dev->name, free, skb->len);
		lp->pending_tx_skb = NULL;
		dev->stats.tx_errors++;
		dev->stats.tx_dropped++;
		spin_unlock_irqrestore(&lp->lock, flags);
		dev_kfree_skb(skb);
		return 0;
	}

#ifdef SMC_USE_DMA
	{
		/* If the DMA is already running then defer this packet Tx until
		 * the DMA IRQ starts it
		 */
		if (lp->txdma_active) {
			DBG(SMC_DEBUG_TX | SMC_DEBUG_DMA, "%s: Tx DMA running, deferring packet\n", dev->name);
			lp->pending_tx_skb = skb;
			netif_stop_queue(dev);
			spin_unlock_irqrestore(&lp->lock, flags);
			return 0;
		} else {
			DBG(SMC_DEBUG_TX | SMC_DEBUG_DMA, "%s: Activating Tx DMA\n", dev->name);
			lp->txdma_active = 1;
		}
	}
#endif
	lp->pending_tx_skb = skb;
	smc911x_hardware_send_pkt(dev);
	spin_unlock_irqrestore(&lp->lock, flags);

	return 0;
}

/*
 * This handles a TX status interrupt, which is only called when:
 * - a TX error occurred, or
 * - TX of a packet completed.
 */
static void smc911x_tx(struct net_device *dev)
{
	struct smc911x_local *lp = netdev_priv(dev);
	unsigned int tx_status;

	DBG(SMC_DEBUG_FUNC | SMC_DEBUG_TX, "%s: --> %s\n",
		dev->name, __func__);

	/* Collect the TX status */
	while (((SMC_GET_TX_FIFO_INF(lp) & TX_FIFO_INF_TSUSED_) >> 16) != 0) {
		DBG(SMC_DEBUG_TX, "%s: Tx stat FIFO used 0x%04x\n",
			dev->name,
			(SMC_GET_TX_FIFO_INF(lp) & TX_FIFO_INF_TSUSED_) >> 16);
		tx_status = SMC_GET_TX_STS_FIFO(lp);
		dev->stats.tx_packets++;
		dev->stats.tx_bytes+=tx_status>>16;
		DBG(SMC_DEBUG_TX, "%s: Tx FIFO tag 0x%04x status 0x%04x\n",
			dev->name, (tx_status & 0xffff0000) >> 16,
			tx_status & 0x0000ffff);
		/* count Tx errors, but ignore lost carrier errors when in
		 * full-duplex mode */
		if ((tx_status & TX_STS_ES_) && !(lp->ctl_rfduplx &&
		    !(tx_status & 0x00000306))) {
			dev->stats.tx_errors++;
		}
		if (tx_status & TX_STS_MANY_COLL_) {
			dev->stats.collisions+=16;
			dev->stats.tx_aborted_errors++;
		} else {
			dev->stats.collisions+=(tx_status & TX_STS_COLL_CNT_) >> 3;
		}
		/* carrier error only has meaning for half-duplex communication */
		if ((tx_status & (TX_STS_LOC_ | TX_STS_NO_CARR_)) &&
		    !lp->ctl_rfduplx) {
			dev->stats.tx_carrier_errors++;
		}
		if (tx_status & TX_STS_LATE_COLL_) {
			dev->stats.collisions++;
			dev->stats.tx_aborted_errors++;
		}
	}
}


/*---PHY CONTROL AND CONFIGURATION-----------------------------------------*/
/*
 * Reads a register from the MII Management serial interface
 */

static int smc911x_phy_read(struct net_device *dev, int phyaddr, int phyreg)
{
	struct smc911x_local *lp = netdev_priv(dev);
	unsigned int phydata;

	SMC_GET_MII(lp, phyreg, phyaddr, phydata);

	DBG(SMC_DEBUG_MISC, "%s: phyaddr=0x%x, phyreg=0x%02x, phydata=0x%04x\n",
		__func__, phyaddr, phyreg, phydata);
	return phydata;
}


/*
 * Writes a register to the MII Management serial interface
 */
static void smc911x_phy_write(struct net_device *dev, int phyaddr, int phyreg,
			int phydata)
{
	struct smc911x_local *lp = netdev_priv(dev);

	DBG(SMC_DEBUG_MISC, "%s: phyaddr=0x%x, phyreg=0x%x, phydata=0x%x\n",
		__func__, phyaddr, phyreg, phydata);

	SMC_SET_MII(lp, phyreg, phyaddr, phydata);
}

/*
 * Finds and reports the PHY address (115 and 117 have external
 * PHY interface 118 has internal only
 */
static void smc911x_phy_detect(struct net_device *dev)
{
	struct smc911x_local *lp = netdev_priv(dev);
	int phyaddr;
	unsigned int cfg, id1, id2;

	DBG(SMC_DEBUG_FUNC, "%s: --> %s\n", dev->name, __func__);

	lp->phy_type = 0;

	/*
	 * Scan all 32 PHY addresses if necessary, starting at
	 * PHY#1 to PHY#31, and then PHY#0 last.
	 */
	switch(lp->version) {
		case CHIP_9115:
		case CHIP_9117:
		case CHIP_9215:
		case CHIP_9217:
			cfg = SMC_GET_HW_CFG(lp);
			if (cfg & HW_CFG_EXT_PHY_DET_) {
				cfg &= ~HW_CFG_PHY_CLK_SEL_;
				cfg |= HW_CFG_PHY_CLK_SEL_CLK_DIS_;
				SMC_SET_HW_CFG(lp, cfg);
				udelay(10); /* Wait for clocks to stop */

				cfg |= HW_CFG_EXT_PHY_EN_;
				SMC_SET_HW_CFG(lp, cfg);
				udelay(10); /* Wait for clocks to stop */

				cfg &= ~HW_CFG_PHY_CLK_SEL_;
				cfg |= HW_CFG_PHY_CLK_SEL_EXT_PHY_;
				SMC_SET_HW_CFG(lp, cfg);
				udelay(10); /* Wait for clocks to stop */

				cfg |= HW_CFG_SMI_SEL_;
				SMC_SET_HW_CFG(lp, cfg);

				for (phyaddr = 1; phyaddr < 32; ++phyaddr) {

					/* Read the PHY identifiers */
					SMC_GET_PHY_ID1(lp, phyaddr & 31, id1);
					SMC_GET_PHY_ID2(lp, phyaddr & 31, id2);

					/* Make sure it is a valid identifier */
					if (id1 != 0x0000 && id1 != 0xffff &&
					    id1 != 0x8000 && id2 != 0x0000 &&
					    id2 != 0xffff && id2 != 0x8000) {
						/* Save the PHY's address */
						lp->mii.phy_id = phyaddr & 31;
						lp->phy_type = id1 << 16 | id2;
						break;
					}
				}
				if (phyaddr < 32)
					/* Found an external PHY */
					break;
			}
		default:
			/* Internal media only */
			SMC_GET_PHY_ID1(lp, 1, id1);
			SMC_GET_PHY_ID2(lp, 1, id2);
			/* Save the PHY's address */
			lp->mii.phy_id = 1;
			lp->phy_type = id1 << 16 | id2;
	}

	DBG(SMC_DEBUG_MISC, "%s: phy_id1=0x%x, phy_id2=0x%x phyaddr=0x%d\n",
		dev->name, id1, id2, lp->mii.phy_id);
}

/*
 * Sets the PHY to a configuration as determined by the user.
 * Called with spin_lock held.
 */
static int smc911x_phy_fixed(struct net_device *dev)
{
	struct smc911x_local *lp = netdev_priv(dev);
	int phyaddr = lp->mii.phy_id;
	int bmcr;

	DBG(SMC_DEBUG_FUNC, "%s: --> %s\n", dev->name, __func__);

	/* Enter Link Disable state */
	SMC_GET_PHY_BMCR(lp, phyaddr, bmcr);
	bmcr |= BMCR_PDOWN;
	SMC_SET_PHY_BMCR(lp, phyaddr, bmcr);

	/*
	 * Set our fixed capabilities
	 * Disable auto-negotiation
	 */
	bmcr &= ~BMCR_ANENABLE;
	if (lp->ctl_rfduplx)
		bmcr |= BMCR_FULLDPLX;

	if (lp->ctl_rspeed == 100)
		bmcr |= BMCR_SPEED100;

	/* Write our capabilities to the phy control register */
	SMC_SET_PHY_BMCR(lp, phyaddr, bmcr);

	/* Re-Configure the Receive/Phy Control register */
	bmcr &= ~BMCR_PDOWN;
	SMC_SET_PHY_BMCR(lp, phyaddr, bmcr);

	return 1;
}

/*
 * smc911x_phy_reset - reset the phy
 * @dev: net device
 * @phy: phy address
 *
 * Issue a software reset for the specified PHY and
 * wait up to 100ms for the reset to complete.	 We should
 * not access the PHY for 50ms after issuing the reset.
 *
 * The time to wait appears to be dependent on the PHY.
 *
 */
static int smc911x_phy_reset(struct net_device *dev, int phy)
{
	struct smc911x_local *lp = netdev_priv(dev);
	int timeout;
	unsigned long flags;
	unsigned int reg;

	DBG(SMC_DEBUG_FUNC, "%s: --> %s()\n", dev->name, __func__);

	spin_lock_irqsave(&lp->lock, flags);
	reg = SMC_GET_PMT_CTRL(lp);
	reg &= ~0xfffff030;
	reg |= PMT_CTRL_PHY_RST_;
	SMC_SET_PMT_CTRL(lp, reg);
	spin_unlock_irqrestore(&lp->lock, flags);
	for (timeout = 2; timeout; timeout--) {
		msleep(50);
		spin_lock_irqsave(&lp->lock, flags);
		reg = SMC_GET_PMT_CTRL(lp);
		spin_unlock_irqrestore(&lp->lock, flags);
		if (!(reg & PMT_CTRL_PHY_RST_)) {
			/* extra delay required because the phy may
			 * not be completed with its reset
			 * when PHY_BCR_RESET_ is cleared. 256us
			 * should suffice, but use 500us to be safe
			 */
			udelay(500);
		break;
		}
	}

	return reg & PMT_CTRL_PHY_RST_;
}

/*
 * smc911x_phy_powerdown - powerdown phy
 * @dev: net device
 * @phy: phy address
 *
 * Power down the specified PHY
 */
static void smc911x_phy_powerdown(struct net_device *dev, int phy)
{
	struct smc911x_local *lp = netdev_priv(dev);
	unsigned int bmcr;

	/* Enter Link Disable state */
	SMC_GET_PHY_BMCR(lp, phy, bmcr);
	bmcr |= BMCR_PDOWN;
	SMC_SET_PHY_BMCR(lp, phy, bmcr);
}

/*
 * smc911x_phy_check_media - check the media status and adjust BMCR
 * @dev: net device
 * @init: set true for initialisation
 *
 * Select duplex mode depending on negotiation state.	This
 * also updates our carrier state.
 */
static void smc911x_phy_check_media(struct net_device *dev, int init)
{
	struct smc911x_local *lp = netdev_priv(dev);
	int phyaddr = lp->mii.phy_id;
	unsigned int bmcr, cr;

	DBG(SMC_DEBUG_FUNC, "%s: --> %s\n", dev->name, __func__);

	if (mii_check_media(&lp->mii, netif_msg_link(lp), init)) {
		/* duplex state has changed */
		SMC_GET_PHY_BMCR(lp, phyaddr, bmcr);
		SMC_GET_MAC_CR(lp, cr);
		if (lp->mii.full_duplex) {
			DBG(SMC_DEBUG_MISC, "%s: Configuring for full-duplex mode\n", dev->name);
			bmcr |= BMCR_FULLDPLX;
			cr |= MAC_CR_RCVOWN_;
		} else {
			DBG(SMC_DEBUG_MISC, "%s: Configuring for half-duplex mode\n", dev->name);
			bmcr &= ~BMCR_FULLDPLX;
			cr &= ~MAC_CR_RCVOWN_;
		}
		SMC_SET_PHY_BMCR(lp, phyaddr, bmcr);
		SMC_SET_MAC_CR(lp, cr);
	}
}

/*
 * Configures the specified PHY through the MII management interface
 * using Autonegotiation.
 * Calls smc911x_phy_fixed() if the user has requested a certain config.
 * If RPC ANEG bit is set, the media selection is dependent purely on
 * the selection by the MII (either in the MII BMCR reg or the result
 * of autonegotiation.)  If the RPC ANEG bit is cleared, the selection
 * is controlled by the RPC SPEED and RPC DPLX bits.
 */
static void smc911x_phy_configure(struct work_struct *work)
{
	struct smc911x_local *lp = container_of(work, struct smc911x_local,
						phy_configure);
	struct net_device *dev = lp->netdev;
	int phyaddr = lp->mii.phy_id;
	int my_phy_caps; /* My PHY capabilities */
	int my_ad_caps; /* My Advertised capabilities */
	int status;
	unsigned long flags;

	DBG(SMC_DEBUG_FUNC, "%s: --> %s()\n", dev->name, __func__);

	/*
	 * We should not be called if phy_type is zero.
	 */
	if (lp->phy_type == 0)
		return;

	if (smc911x_phy_reset(dev, phyaddr)) {
		printk("%s: PHY reset timed out\n", dev->name);
		return;
	}
	spin_lock_irqsave(&lp->lock, flags);

	/*
	 * Enable PHY Interrupts (for register 18)
	 * Interrupts listed here are enabled
	 */
	SMC_SET_PHY_INT_MASK(lp, phyaddr, PHY_INT_MASK_ENERGY_ON_ |
		 PHY_INT_MASK_ANEG_COMP_ | PHY_INT_MASK_REMOTE_FAULT_ |
		 PHY_INT_MASK_LINK_DOWN_);

	/* If the user requested no auto neg, then go set his request */
	if (lp->mii.force_media) {
		smc911x_phy_fixed(dev);
		goto smc911x_phy_configure_exit;
	}

	/* Copy our capabilities from MII_BMSR to MII_ADVERTISE */
	SMC_GET_PHY_BMSR(lp, phyaddr, my_phy_caps);
	if (!(my_phy_caps & BMSR_ANEGCAPABLE)) {
		printk(KERN_INFO "Auto negotiation NOT supported\n");
		smc911x_phy_fixed(dev);
		goto smc911x_phy_configure_exit;
	}

	/* CSMA capable w/ both pauses */
	my_ad_caps = ADVERTISE_CSMA | ADVERTISE_PAUSE_CAP | ADVERTISE_PAUSE_ASYM;

	if (my_phy_caps & BMSR_100BASE4)
		my_ad_caps |= ADVERTISE_100BASE4;
	if (my_phy_caps & BMSR_100FULL)
		my_ad_caps |= ADVERTISE_100FULL;
	if (my_phy_caps & BMSR_100HALF)
		my_ad_caps |= ADVERTISE_100HALF;
	if (my_phy_caps & BMSR_10FULL)
		my_ad_caps |= ADVERTISE_10FULL;
	if (my_phy_caps & BMSR_10HALF)
		my_ad_caps |= ADVERTISE_10HALF;

	/* Disable capabilities not selected by our user */
	if (lp->ctl_rspeed != 100)
		my_ad_caps &= ~(ADVERTISE_100BASE4|ADVERTISE_100FULL|ADVERTISE_100HALF);

	 if (!lp->ctl_rfduplx)
		my_ad_caps &= ~(ADVERTISE_100FULL|ADVERTISE_10FULL);

	/* Update our Auto-Neg Advertisement Register */
	SMC_SET_PHY_MII_ADV(lp, phyaddr, my_ad_caps);
	lp->mii.advertising = my_ad_caps;

	/*
	 * Read the register back.	 Without this, it appears that when
	 * auto-negotiation is restarted, sometimes it isn't ready and
	 * the link does not come up.
	 */
	udelay(10);
	SMC_GET_PHY_MII_ADV(lp, phyaddr, status);

	DBG(SMC_DEBUG_MISC, "%s: phy caps=0x%04x\n", dev->name, my_phy_caps);
	DBG(SMC_DEBUG_MISC, "%s: phy advertised caps=0x%04x\n", dev->name, my_ad_caps);

	/* Restart auto-negotiation process in order to advertise my caps */
	SMC_SET_PHY_BMCR(lp, phyaddr, BMCR_ANENABLE | BMCR_ANRESTART);

	smc911x_phy_check_media(dev, 1);

smc911x_phy_configure_exit:
	spin_unlock_irqrestore(&lp->lock, flags);
}

/*
 * smc911x_phy_interrupt
 *
 * Purpose:  Handle interrupts relating to PHY register 18. This is
 *	 called from the "hard" interrupt handler under our private spinlock.
 */
static void smc911x_phy_interrupt(struct net_device *dev)
{
	struct smc911x_local *lp = netdev_priv(dev);
	int phyaddr = lp->mii.phy_id;
	int status;

	DBG(SMC_DEBUG_FUNC, "%s: --> %s\n", dev->name, __func__);

	if (lp->phy_type == 0)
		return;

	smc911x_phy_check_media(dev, 0);
	/* read to clear status bits */
	SMC_GET_PHY_INT_SRC(lp, phyaddr,status);
	DBG(SMC_DEBUG_MISC, "%s: PHY interrupt status 0x%04x\n",
		dev->name, status & 0xffff);
	DBG(SMC_DEBUG_MISC, "%s: AFC_CFG 0x%08x\n",
		dev->name, SMC_GET_AFC_CFG(lp));
}

/*--- END PHY CONTROL AND CONFIGURATION-------------------------------------*/

/*
 * This is the main routine of the driver, to handle the device when
 * it needs some attention.
 */
static irqreturn_t smc911x_interrupt(int irq, void *dev_id)
{
	struct net_device *dev = dev_id;
	struct smc911x_local *lp = netdev_priv(dev);
	unsigned int status, mask, timeout;
	unsigned int rx_overrun=0, cr, pkts;
	unsigned long flags;

	DBG(SMC_DEBUG_FUNC, "%s: --> %s\n", dev->name, __func__);

	spin_lock_irqsave(&lp->lock, flags);

	/* Spurious interrupt check */
	if ((SMC_GET_IRQ_CFG(lp) & (INT_CFG_IRQ_INT_ | INT_CFG_IRQ_EN_)) !=
		(INT_CFG_IRQ_INT_ | INT_CFG_IRQ_EN_)) {
		spin_unlock_irqrestore(&lp->lock, flags);
		return IRQ_NONE;
	}

	mask = SMC_GET_INT_EN(lp);
	SMC_SET_INT_EN(lp, 0);

	/* set a timeout value, so I don't stay here forever */
	timeout = 8;


	do {
		status = SMC_GET_INT(lp);

		DBG(SMC_DEBUG_MISC, "%s: INT 0x%08x MASK 0x%08x OUTSIDE MASK 0x%08x\n",
			dev->name, status, mask, status & ~mask);

		status &= mask;
		if (!status)
			break;

		/* Handle SW interrupt condition */
		if (status & INT_STS_SW_INT_) {
			SMC_ACK_INT(lp, INT_STS_SW_INT_);
			mask &= ~INT_EN_SW_INT_EN_;
		}
		/* Handle various error conditions */
		if (status & INT_STS_RXE_) {
			SMC_ACK_INT(lp, INT_STS_RXE_);
			dev->stats.rx_errors++;
		}
		if (status & INT_STS_RXDFH_INT_) {
			SMC_ACK_INT(lp, INT_STS_RXDFH_INT_);
			dev->stats.rx_dropped+=SMC_GET_RX_DROP(lp);
		 }
		/* Undocumented interrupt-what is the right thing to do here? */
		if (status & INT_STS_RXDF_INT_) {
			SMC_ACK_INT(lp, INT_STS_RXDF_INT_);
		}

		/* Rx Data FIFO exceeds set level */
		if (status & INT_STS_RDFL_) {
			if (IS_REV_A(lp->revision)) {
				rx_overrun=1;
				SMC_GET_MAC_CR(lp, cr);
				cr &= ~MAC_CR_RXEN_;
				SMC_SET_MAC_CR(lp, cr);
				DBG(SMC_DEBUG_RX, "%s: RX overrun\n", dev->name);
				dev->stats.rx_errors++;
				dev->stats.rx_fifo_errors++;
			}
			SMC_ACK_INT(lp, INT_STS_RDFL_);
		}
		if (status & INT_STS_RDFO_) {
			if (!IS_REV_A(lp->revision)) {
				SMC_GET_MAC_CR(lp, cr);
				cr &= ~MAC_CR_RXEN_;
				SMC_SET_MAC_CR(lp, cr);
				rx_overrun=1;
				DBG(SMC_DEBUG_RX, "%s: RX overrun\n", dev->name);
				dev->stats.rx_errors++;
				dev->stats.rx_fifo_errors++;
			}
			SMC_ACK_INT(lp, INT_STS_RDFO_);
		}
		/* Handle receive condition */
		if ((status & INT_STS_RSFL_) || rx_overrun) {
			unsigned int fifo;
			DBG(SMC_DEBUG_RX, "%s: RX irq\n", dev->name);
			fifo = SMC_GET_RX_FIFO_INF(lp);
			pkts = (fifo & RX_FIFO_INF_RXSUSED_) >> 16;
			DBG(SMC_DEBUG_RX, "%s: Rx FIFO pkts %d, bytes %d\n",
				dev->name, pkts, fifo & 0xFFFF );
			if (pkts != 0) {
#ifdef SMC_USE_DMA
				unsigned int fifo;
				if (lp->rxdma_active){
					DBG(SMC_DEBUG_RX | SMC_DEBUG_DMA,
						"%s: RX DMA active\n", dev->name);
					/* The DMA is already running so up the IRQ threshold */
					fifo = SMC_GET_FIFO_INT(lp) & ~0xFF;
					fifo |= pkts & 0xFF;
					DBG(SMC_DEBUG_RX,
						"%s: Setting RX stat FIFO threshold to %d\n",
						dev->name, fifo & 0xff);
					SMC_SET_FIFO_INT(lp, fifo);
				} else
#endif
				smc911x_rcv(dev);
			}
			SMC_ACK_INT(lp, INT_STS_RSFL_);
		}
		/* Handle transmit FIFO available */
		if (status & INT_STS_TDFA_) {
			DBG(SMC_DEBUG_TX, "%s: TX data FIFO space available irq\n", dev->name);
			SMC_SET_FIFO_TDA(lp, 0xFF);
			lp->tx_throttle = 0;
#ifdef SMC_USE_DMA
			if (!lp->txdma_active)
#endif
				netif_wake_queue(dev);
			SMC_ACK_INT(lp, INT_STS_TDFA_);
		}
		/* Handle transmit done condition */
#if 1
		if (status & (INT_STS_TSFL_ | INT_STS_GPT_INT_)) {
			DBG(SMC_DEBUG_TX | SMC_DEBUG_MISC,
				"%s: Tx stat FIFO limit (%d) /GPT irq\n",
				dev->name, (SMC_GET_FIFO_INT(lp) & 0x00ff0000) >> 16);
			smc911x_tx(dev);
			SMC_SET_GPT_CFG(lp, GPT_CFG_TIMER_EN_ | 10000);
			SMC_ACK_INT(lp, INT_STS_TSFL_);
			SMC_ACK_INT(lp, INT_STS_TSFL_ | INT_STS_GPT_INT_);
		}
#else
		if (status & INT_STS_TSFL_) {
			DBG(SMC_DEBUG_TX, "%s: TX status FIFO limit (%d) irq \n", dev->name, );
			smc911x_tx(dev);
			SMC_ACK_INT(lp, INT_STS_TSFL_);
		}

		if (status & INT_STS_GPT_INT_) {
			DBG(SMC_DEBUG_RX, "%s: IRQ_CFG 0x%08x FIFO_INT 0x%08x RX_CFG 0x%08x\n",
				dev->name,
				SMC_GET_IRQ_CFG(lp),
				SMC_GET_FIFO_INT(lp),
				SMC_GET_RX_CFG(lp));
			DBG(SMC_DEBUG_RX, "%s: Rx Stat FIFO Used 0x%02x "
				"Data FIFO Used 0x%04x Stat FIFO 0x%08x\n",
				dev->name,
				(SMC_GET_RX_FIFO_INF(lp) & 0x00ff0000) >> 16,
				SMC_GET_RX_FIFO_INF(lp) & 0xffff,
				SMC_GET_RX_STS_FIFO_PEEK(lp));
			SMC_SET_GPT_CFG(lp, GPT_CFG_TIMER_EN_ | 10000);
			SMC_ACK_INT(lp, INT_STS_GPT_INT_);
		}
#endif

		/* Handle PHY interrupt condition */
		if (status & INT_STS_PHY_INT_) {
			DBG(SMC_DEBUG_MISC, "%s: PHY irq\n", dev->name);
			smc911x_phy_interrupt(dev);
			SMC_ACK_INT(lp, INT_STS_PHY_INT_);
		}
	} while (--timeout);

	/* restore mask state */
	SMC_SET_INT_EN(lp, mask);

	DBG(SMC_DEBUG_MISC, "%s: Interrupt done (%d loops)\n",
		dev->name, 8-timeout);

	spin_unlock_irqrestore(&lp->lock, flags);

	return IRQ_HANDLED;
}

#ifdef SMC_USE_DMA
static void
smc911x_tx_dma_irq(int dma, void *data)
{
	struct net_device *dev = (struct net_device *)data;
	struct smc911x_local *lp = netdev_priv(dev);
	struct sk_buff *skb = lp->current_tx_skb;
	unsigned long flags;

	DBG(SMC_DEBUG_FUNC, "%s: --> %s\n", dev->name, __func__);

	DBG(SMC_DEBUG_TX | SMC_DEBUG_DMA, "%s: TX DMA irq handler\n", dev->name);
	/* Clear the DMA interrupt sources */
	SMC_DMA_ACK_IRQ(dev, dma);
	BUG_ON(skb == NULL);
	dma_unmap_single(NULL, tx_dmabuf, tx_dmalen, DMA_TO_DEVICE);
	dev->trans_start = jiffies;
	dev_kfree_skb_irq(skb);
	lp->current_tx_skb = NULL;
	if (lp->pending_tx_skb != NULL)
		smc911x_hardware_send_pkt(dev);
	else {
		DBG(SMC_DEBUG_TX | SMC_DEBUG_DMA,
			"%s: No pending Tx packets. DMA disabled\n", dev->name);
		spin_lock_irqsave(&lp->lock, flags);
		lp->txdma_active = 0;
		if (!lp->tx_throttle) {
			netif_wake_queue(dev);
		}
		spin_unlock_irqrestore(&lp->lock, flags);
	}

	DBG(SMC_DEBUG_TX | SMC_DEBUG_DMA,
		"%s: TX DMA irq completed\n", dev->name);
}
static void
smc911x_rx_dma_irq(int dma, void *data)
{
	struct net_device *dev = (struct net_device *)data;
	unsigned long ioaddr = dev->base_addr;
	struct smc911x_local *lp = netdev_priv(dev);
	struct sk_buff *skb = lp->current_rx_skb;
	unsigned long flags;
	unsigned int pkts;

	DBG(SMC_DEBUG_FUNC, "%s: --> %s\n", dev->name, __func__);
	DBG(SMC_DEBUG_RX | SMC_DEBUG_DMA, "%s: RX DMA irq handler\n", dev->name);
	/* Clear the DMA interrupt sources */
	SMC_DMA_ACK_IRQ(dev, dma);
	dma_unmap_single(NULL, rx_dmabuf, rx_dmalen, DMA_FROM_DEVICE);
	BUG_ON(skb == NULL);
	lp->current_rx_skb = NULL;
	PRINT_PKT(skb->data, skb->len);
	dev->last_rx = jiffies;
	skb->protocol = eth_type_trans(skb, dev);
	dev->stats.rx_packets++;
	dev->stats.rx_bytes += skb->len;
	netif_rx(skb);

	spin_lock_irqsave(&lp->lock, flags);
	pkts = (SMC_GET_RX_FIFO_INF(lp) & RX_FIFO_INF_RXSUSED_) >> 16;
	if (pkts != 0) {
		smc911x_rcv(dev);
	}else {
		lp->rxdma_active = 0;
	}
	spin_unlock_irqrestore(&lp->lock, flags);
	DBG(SMC_DEBUG_RX | SMC_DEBUG_DMA,
		"%s: RX DMA irq completed. DMA RX FIFO PKTS %d\n",
		dev->name, pkts);
}
#endif	 /* SMC_USE_DMA */

#ifdef CONFIG_NET_POLL_CONTROLLER
/*
 * Polling receive - used by netconsole and other diagnostic tools
 * to allow network i/o with interrupts disabled.
 */
static void smc911x_poll_controller(struct net_device *dev)
{
	disable_irq(dev->irq);
	smc911x_interrupt(dev->irq, dev);
	enable_irq(dev->irq);
}
#endif

/* Our watchdog timed out. Called by the networking layer */
static void smc911x_timeout(struct net_device *dev)
{
	struct smc911x_local *lp = netdev_priv(dev);
	int status, mask;
	unsigned long flags;

	DBG(SMC_DEBUG_FUNC, "%s: --> %s\n", dev->name, __func__);

	spin_lock_irqsave(&lp->lock, flags);
	status = SMC_GET_INT(lp);
	mask = SMC_GET_INT_EN(lp);
	spin_unlock_irqrestore(&lp->lock, flags);
	DBG(SMC_DEBUG_MISC, "%s: INT 0x%02x MASK 0x%02x \n",
		dev->name, status, mask);

	/* Dump the current TX FIFO contents and restart */
	mask = SMC_GET_TX_CFG(lp);
	SMC_SET_TX_CFG(lp, mask | TX_CFG_TXS_DUMP_ | TX_CFG_TXD_DUMP_);
	/*
	 * Reconfiguring the PHY doesn't seem like a bad idea here, but
	 * smc911x_phy_configure() calls msleep() which calls schedule_timeout()
	 * which calls schedule().	 Hence we use a work queue.
	 */
	if (lp->phy_type != 0)
		schedule_work(&lp->phy_configure);

	/* We can accept TX packets again */
	dev->trans_start = jiffies;
	netif_wake_queue(dev);
}

/*
 * This routine will, depending on the values passed to it,
 * either make it accept multicast packets, go into
 * promiscuous mode (for TCPDUMP and cousins) or accept
 * a select set of multicast packets
 */
static void smc911x_set_multicast_list(struct net_device *dev)
{
	struct smc911x_local *lp = netdev_priv(dev);
	unsigned int multicast_table[2];
	unsigned int mcr, update_multicast = 0;
	unsigned long flags;

	DBG(SMC_DEBUG_FUNC, "%s: --> %s\n", dev->name, __func__);

	spin_lock_irqsave(&lp->lock, flags);
	SMC_GET_MAC_CR(lp, mcr);
	spin_unlock_irqrestore(&lp->lock, flags);

	if (dev->flags & IFF_PROMISC) {

		DBG(SMC_DEBUG_MISC, "%s: RCR_PRMS\n", dev->name);
		mcr |= MAC_CR_PRMS_;
	}
	/*
	 * Here, I am setting this to accept all multicast packets.
	 * I don't need to zero the multicast table, because the flag is
	 * checked before the table is
	 */
	else if (dev->flags & IFF_ALLMULTI || dev->mc_count > 16) {
		DBG(SMC_DEBUG_MISC, "%s: RCR_ALMUL\n", dev->name);
		mcr |= MAC_CR_MCPAS_;
	}

	/*
	 * This sets the internal hardware table to filter out unwanted
	 * multicast packets before they take up memory.
	 *
	 * The SMC chip uses a hash table where the high 6 bits of the CRC of
	 * address are the offset into the table.	If that bit is 1, then the
	 * multicast packet is accepted.  Otherwise, it's dropped silently.
	 *
	 * To use the 6 bits as an offset into the table, the high 1 bit is
	 * the number of the 32 bit register, while the low 5 bits are the bit
	 * within that register.
	 */
	else if (dev->mc_count)  {
		int i;
		struct dev_mc_list *cur_addr;

		/* Set the Hash perfec mode */
		mcr |= MAC_CR_HPFILT_;

		/* start with a table of all zeros: reject all */
		memset(multicast_table, 0, sizeof(multicast_table));

		cur_addr = dev->mc_list;
		for (i = 0; i < dev->mc_count; i++, cur_addr = cur_addr->next) {
			u32 position;

			/* do we have a pointer here? */
			if (!cur_addr)
				break;
			/* make sure this is a multicast address -
				shouldn't this be a given if we have it here ? */
			if (!(*cur_addr->dmi_addr & 1))
				 continue;

			/* upper 6 bits are used as hash index */
			position = ether_crc(ETH_ALEN, cur_addr->dmi_addr)>>26;

			multicast_table[position>>5] |= 1 << (position&0x1f);
		}

		/* be sure I get rid of flags I might have set */
		mcr &= ~(MAC_CR_PRMS_ | MAC_CR_MCPAS_);

		/* now, the table can be loaded into the chipset */
		update_multicast = 1;
	} else	 {
		DBG(SMC_DEBUG_MISC, "%s: ~(MAC_CR_PRMS_|MAC_CR_MCPAS_)\n",
			dev->name);
		mcr &= ~(MAC_CR_PRMS_ | MAC_CR_MCPAS_);

		/*
		 * since I'm disabling all multicast entirely, I need to
		 * clear the multicast list
		 */
		memset(multicast_table, 0, sizeof(multicast_table));
		update_multicast = 1;
	}

	spin_lock_irqsave(&lp->lock, flags);
	SMC_SET_MAC_CR(lp, mcr);
	if (update_multicast) {
		DBG(SMC_DEBUG_MISC,
			"%s: update mcast hash table 0x%08x 0x%08x\n",
			dev->name, multicast_table[0], multicast_table[1]);
		SMC_SET_HASHL(lp, multicast_table[0]);
		SMC_SET_HASHH(lp, multicast_table[1]);
	}
	spin_unlock_irqrestore(&lp->lock, flags);
}


/*
 * Open and Initialize the board
 *
 * Set up everything, reset the card, etc..
 */
static int
smc911x_open(struct net_device *dev)
{
	struct smc911x_local *lp = netdev_priv(dev);

	DBG(SMC_DEBUG_FUNC, "%s: --> %s\n", dev->name, __func__);

	/*
	 * Check that the address is valid.  If its not, refuse
	 * to bring the device up.	 The user must specify an
	 * address using ifconfig eth0 hw ether xx:xx:xx:xx:xx:xx
	 */
	if (!is_valid_ether_addr(dev->dev_addr)) {
		PRINTK("%s: no valid ethernet hw addr\n", __func__);
		return -EINVAL;
	}

	/* reset the hardware */
	smc911x_reset(dev);

	/* Configure the PHY, initialize the link state */
	smc911x_phy_configure(&lp->phy_configure);

	/* Turn on Tx + Rx */
	smc911x_enable(dev);

	netif_start_queue(dev);

	return 0;
}

/*
 * smc911x_close
 *
 * this makes the board clean up everything that it can
 * and not talk to the outside world.	 Caused by
 * an 'ifconfig ethX down'
 */
static int smc911x_close(struct net_device *dev)
{
	struct smc911x_local *lp = netdev_priv(dev);

	DBG(SMC_DEBUG_FUNC, "%s: --> %s\n", dev->name, __func__);

	netif_stop_queue(dev);
	netif_carrier_off(dev);

	/* clear everything */
	smc911x_shutdown(dev);

	if (lp->phy_type != 0) {
		/* We need to ensure that no calls to
		 * smc911x_phy_configure are pending.
		 */
		cancel_work_sync(&lp->phy_configure);
		smc911x_phy_powerdown(dev, lp->mii.phy_id);
	}

	if (lp->pending_tx_skb) {
		dev_kfree_skb(lp->pending_tx_skb);
		lp->pending_tx_skb = NULL;
	}

	return 0;
}

/*
 * Ethtool support
 */
static int
smc911x_ethtool_getsettings(struct net_device *dev, struct ethtool_cmd *cmd)
{
	struct smc911x_local *lp = netdev_priv(dev);
	int ret, status;
	unsigned long flags;

	DBG(SMC_DEBUG_FUNC, "%s: --> %s\n", dev->name, __func__);
	cmd->maxtxpkt = 1;
	cmd->maxrxpkt = 1;

	if (lp->phy_type != 0) {
		spin_lock_irqsave(&lp->lock, flags);
		ret = mii_ethtool_gset(&lp->mii, cmd);
		spin_unlock_irqrestore(&lp->lock, flags);
	} else {
		cmd->supported = SUPPORTED_10baseT_Half |
				SUPPORTED_10baseT_Full |
				SUPPORTED_TP | SUPPORTED_AUI;

		if (lp->ctl_rspeed == 10)
			cmd->speed = SPEED_10;
		else if (lp->ctl_rspeed == 100)
			cmd->speed = SPEED_100;

		cmd->autoneg = AUTONEG_DISABLE;
		if (lp->mii.phy_id==1)
			cmd->transceiver = XCVR_INTERNAL;
		else
			cmd->transceiver = XCVR_EXTERNAL;
		cmd->port = 0;
		SMC_GET_PHY_SPECIAL(lp, lp->mii.phy_id, status);
		cmd->duplex =
			(status & (PHY_SPECIAL_SPD_10FULL_ | PHY_SPECIAL_SPD_100FULL_)) ?
				DUPLEX_FULL : DUPLEX_HALF;
		ret = 0;
	}

	return ret;
}

static int
smc911x_ethtool_setsettings(struct net_device *dev, struct ethtool_cmd *cmd)
{
	struct smc911x_local *lp = netdev_priv(dev);
	int ret;
	unsigned long flags;

	if (lp->phy_type != 0) {
		spin_lock_irqsave(&lp->lock, flags);
		ret = mii_ethtool_sset(&lp->mii, cmd);
		spin_unlock_irqrestore(&lp->lock, flags);
	} else {
		if (cmd->autoneg != AUTONEG_DISABLE ||
			cmd->speed != SPEED_10 ||
			(cmd->duplex != DUPLEX_HALF && cmd->duplex != DUPLEX_FULL) ||
			(cmd->port != PORT_TP && cmd->port != PORT_AUI))
			return -EINVAL;

		lp->ctl_rfduplx = cmd->duplex == DUPLEX_FULL;

		ret = 0;
	}

	return ret;
}

static void
smc911x_ethtool_getdrvinfo(struct net_device *dev, struct ethtool_drvinfo *info)
{
	strncpy(info->driver, CARDNAME, sizeof(info->driver));
	strncpy(info->version, version, sizeof(info->version));
	strncpy(info->bus_info, dev->dev.parent->bus_id, sizeof(info->bus_info));
}

static int smc911x_ethtool_nwayreset(struct net_device *dev)
{
	struct smc911x_local *lp = netdev_priv(dev);
	int ret = -EINVAL;
	unsigned long flags;

	if (lp->phy_type != 0) {
		spin_lock_irqsave(&lp->lock, flags);
		ret = mii_nway_restart(&lp->mii);
		spin_unlock_irqrestore(&lp->lock, flags);
	}

	return ret;
}

static u32 smc911x_ethtool_getmsglevel(struct net_device *dev)
{
	struct smc911x_local *lp = netdev_priv(dev);
	return lp->msg_enable;
}

static void smc911x_ethtool_setmsglevel(struct net_device *dev, u32 level)
{
	struct smc911x_local *lp = netdev_priv(dev);
	lp->msg_enable = level;
}

static int smc911x_ethtool_getregslen(struct net_device *dev)
{
	/* System regs + MAC regs + PHY regs */
	return (((E2P_CMD - ID_REV)/4 + 1) +
			(WUCSR - MAC_CR)+1 + 32) * sizeof(u32);
}

static void smc911x_ethtool_getregs(struct net_device *dev,
										 struct ethtool_regs* regs, void *buf)
{
	struct smc911x_local *lp = netdev_priv(dev);
	unsigned long flags;
	u32 reg,i,j=0;
	u32 *data = (u32*)buf;

	regs->version = lp->version;
	for(i=ID_REV;i<=E2P_CMD;i+=4) {
		data[j++] = SMC_inl(lp, i);
	}
	for(i=MAC_CR;i<=WUCSR;i++) {
		spin_lock_irqsave(&lp->lock, flags);
		SMC_GET_MAC_CSR(lp, i, reg);
		spin_unlock_irqrestore(&lp->lock, flags);
		data[j++] = reg;
	}
	for(i=0;i<=31;i++) {
		spin_lock_irqsave(&lp->lock, flags);
		SMC_GET_MII(lp, i, lp->mii.phy_id, reg);
		spin_unlock_irqrestore(&lp->lock, flags);
		data[j++] = reg & 0xFFFF;
	}
}

static int smc911x_ethtool_wait_eeprom_ready(struct net_device *dev)
{
	struct smc911x_local *lp = netdev_priv(dev);
	unsigned int timeout;
	int e2p_cmd;

	e2p_cmd = SMC_GET_E2P_CMD(lp);
	for(timeout=10;(e2p_cmd & E2P_CMD_EPC_BUSY_) && timeout; timeout--) {
		if (e2p_cmd & E2P_CMD_EPC_TIMEOUT_) {
			PRINTK("%s: %s timeout waiting for EEPROM to respond\n",
				dev->name, __func__);
			return -EFAULT;
		}
		mdelay(1);
		e2p_cmd = SMC_GET_E2P_CMD(lp);
	}
	if (timeout == 0) {
		PRINTK("%s: %s timeout waiting for EEPROM CMD not busy\n",
			dev->name, __func__);
		return -ETIMEDOUT;
	}
	return 0;
}

static inline int smc911x_ethtool_write_eeprom_cmd(struct net_device *dev,
													int cmd, int addr)
{
	struct smc911x_local *lp = netdev_priv(dev);
	int ret;

	if ((ret = smc911x_ethtool_wait_eeprom_ready(dev))!=0)
		return ret;
	SMC_SET_E2P_CMD(lp, E2P_CMD_EPC_BUSY_ |
		((cmd) & (0x7<<28)) |
		((addr) & 0xFF));
	return 0;
}

static inline int smc911x_ethtool_read_eeprom_byte(struct net_device *dev,
													u8 *data)
{
	struct smc911x_local *lp = netdev_priv(dev);
	int ret;

	if ((ret = smc911x_ethtool_wait_eeprom_ready(dev))!=0)
		return ret;
	*data = SMC_GET_E2P_DATA(lp);
	return 0;
}

static inline int smc911x_ethtool_write_eeprom_byte(struct net_device *dev,
													 u8 data)
{
	struct smc911x_local *lp = netdev_priv(dev);
	int ret;

	if ((ret = smc911x_ethtool_wait_eeprom_ready(dev))!=0)
		return ret;
	SMC_SET_E2P_DATA(lp, data);
	return 0;
}

static int smc911x_ethtool_geteeprom(struct net_device *dev,
									  struct ethtool_eeprom *eeprom, u8 *data)
{
	u8 eebuf[SMC911X_EEPROM_LEN];
	int i, ret;

	for(i=0;i<SMC911X_EEPROM_LEN;i++) {
		if ((ret=smc911x_ethtool_write_eeprom_cmd(dev, E2P_CMD_EPC_CMD_READ_, i ))!=0)
			return ret;
		if ((ret=smc911x_ethtool_read_eeprom_byte(dev, &eebuf[i]))!=0)
			return ret;
		}
	memcpy(data, eebuf+eeprom->offset, eeprom->len);
	return 0;
}

static int smc911x_ethtool_seteeprom(struct net_device *dev,
									   struct ethtool_eeprom *eeprom, u8 *data)
{
	int i, ret;

	/* Enable erase */
	if ((ret=smc911x_ethtool_write_eeprom_cmd(dev, E2P_CMD_EPC_CMD_EWEN_, 0 ))!=0)
		return ret;
	for(i=eeprom->offset;i<(eeprom->offset+eeprom->len);i++) {
		/* erase byte */
		if ((ret=smc911x_ethtool_write_eeprom_cmd(dev, E2P_CMD_EPC_CMD_ERASE_, i ))!=0)
			return ret;
		/* write byte */
		if ((ret=smc911x_ethtool_write_eeprom_byte(dev, *data))!=0)
			 return ret;
		if ((ret=smc911x_ethtool_write_eeprom_cmd(dev, E2P_CMD_EPC_CMD_WRITE_, i ))!=0)
			return ret;
		}
	 return 0;
}

static int smc911x_ethtool_geteeprom_len(struct net_device *dev)
{
	 return SMC911X_EEPROM_LEN;
}

static const struct ethtool_ops smc911x_ethtool_ops = {
	.get_settings	 = smc911x_ethtool_getsettings,
	.set_settings	 = smc911x_ethtool_setsettings,
	.get_drvinfo	 = smc911x_ethtool_getdrvinfo,
	.get_msglevel	 = smc911x_ethtool_getmsglevel,
	.set_msglevel	 = smc911x_ethtool_setmsglevel,
	.nway_reset = smc911x_ethtool_nwayreset,
	.get_link	 = ethtool_op_get_link,
	.get_regs_len	 = smc911x_ethtool_getregslen,
	.get_regs	 = smc911x_ethtool_getregs,
	.get_eeprom_len = smc911x_ethtool_geteeprom_len,
	.get_eeprom = smc911x_ethtool_geteeprom,
	.set_eeprom = smc911x_ethtool_seteeprom,
};

/*
 * smc911x_findirq
 *
 * This routine has a simple purpose -- make the SMC chip generate an
 * interrupt, so an auto-detect routine can detect it, and find the IRQ,
 */
static int __devinit smc911x_findirq(struct net_device *dev)
{
	struct smc911x_local *lp = netdev_priv(dev);
	int timeout = 20;
	unsigned long cookie;

	DBG(SMC_DEBUG_FUNC, "--> %s\n", __func__);

	cookie = probe_irq_on();

	/*
	 * Force a SW interrupt
	 */

	SMC_SET_INT_EN(lp, INT_EN_SW_INT_EN_);

	/*
	 * Wait until positive that the interrupt has been generated
	 */
	do {
		int int_status;
		udelay(10);
		int_status = SMC_GET_INT_EN(lp);
		if (int_status & INT_EN_SW_INT_EN_)
			 break;		/* got the interrupt */
	} while (--timeout);

	/*
	 * there is really nothing that I can do here if timeout fails,
	 * as autoirq_report will return a 0 anyway, which is what I
	 * want in this case.	 Plus, the clean up is needed in both
	 * cases.
	 */

	/* and disable all interrupts again */
	SMC_SET_INT_EN(lp, 0);

	/* and return what I found */
	return probe_irq_off(cookie);
}

/*
 * Function: smc911x_probe(unsigned long ioaddr)
 *
 * Purpose:
 *	 Tests to see if a given ioaddr points to an SMC911x chip.
 *	 Returns a 0 on success
 *
 * Algorithm:
 *	 (1) see if the endian word is OK
 *	 (1) see if I recognize the chip ID in the appropriate register
 *
 * Here I do typical initialization tasks.
 *
 * o  Initialize the structure if needed
 * o  print out my vanity message if not done so already
 * o  print out what type of hardware is detected
 * o  print out the ethernet address
 * o  find the IRQ
 * o  set up my private data
 * o  configure the dev structure with my subroutines
 * o  actually GRAB the irq.
 * o  GRAB the region
 */
static int __devinit smc911x_probe(struct net_device *dev)
{
	struct smc911x_local *lp = netdev_priv(dev);
	int i, retval;
	unsigned int val, chip_id, revision;
	const char *version_string;
	unsigned long irq_flags;

	DBG(SMC_DEBUG_FUNC, "%s: --> %s\n", dev->name, __func__);

	/* First, see if the endian word is recognized */
	val = SMC_GET_BYTE_TEST(lp);
	DBG(SMC_DEBUG_MISC, "%s: endian probe returned 0x%04x\n", CARDNAME, val);
	if (val != 0x87654321) {
		printk(KERN_ERR "Invalid chip endian 0x%08x\n",val);
		retval = -ENODEV;
		goto err_out;
	}

	/*
	 * check if the revision register is something that I
	 * recognize.	These might need to be added to later,
	 * as future revisions could be added.
	 */
	chip_id = SMC_GET_PN(lp);
	DBG(SMC_DEBUG_MISC, "%s: id probe returned 0x%04x\n", CARDNAME, chip_id);
	for(i=0;chip_ids[i].id != 0; i++) {
		if (chip_ids[i].id == chip_id) break;
	}
	if (!chip_ids[i].id) {
		printk(KERN_ERR "Unknown chip ID %04x\n", chip_id);
		retval = -ENODEV;
		goto err_out;
	}
	version_string = chip_ids[i].name;

	revision = SMC_GET_REV(lp);
	DBG(SMC_DEBUG_MISC, "%s: revision = 0x%04x\n", CARDNAME, revision);

	/* At this point I'll assume that the chip is an SMC911x. */
	DBG(SMC_DEBUG_MISC, "%s: Found a %s\n", CARDNAME, chip_ids[i].name);

	/* Validate the TX FIFO size requested */
	if ((tx_fifo_kb < 2) || (tx_fifo_kb > 14)) {
		printk(KERN_ERR "Invalid TX FIFO size requested %d\n", tx_fifo_kb);
		retval = -EINVAL;
		goto err_out;
	}

	/* fill in some of the fields */
	lp->version = chip_ids[i].id;
	lp->revision = revision;
	lp->tx_fifo_kb = tx_fifo_kb;
	/* Reverse calculate the RX FIFO size from the TX */
	lp->tx_fifo_size=(lp->tx_fifo_kb<<10) - 512;
	lp->rx_fifo_size= ((0x4000 - 512 - lp->tx_fifo_size) / 16) * 15;

	/* Set the automatic flow control values */
	switch(lp->tx_fifo_kb) {
		/*
		 *	 AFC_HI is about ((Rx Data Fifo Size)*2/3)/64
		 *	 AFC_LO is AFC_HI/2
		 *	 BACK_DUR is about 5uS*(AFC_LO) rounded down
		 */
		case 2:/* 13440 Rx Data Fifo Size */
			lp->afc_cfg=0x008C46AF;break;
		case 3:/* 12480 Rx Data Fifo Size */
			lp->afc_cfg=0x0082419F;break;
		case 4:/* 11520 Rx Data Fifo Size */
			lp->afc_cfg=0x00783C9F;break;
		case 5:/* 10560 Rx Data Fifo Size */
			lp->afc_cfg=0x006E374F;break;
		case 6:/* 9600 Rx Data Fifo Size */
			lp->afc_cfg=0x0064328F;break;
		case 7:/* 8640 Rx Data Fifo Size */
			lp->afc_cfg=0x005A2D7F;break;
		case 8:/* 7680 Rx Data Fifo Size */
			lp->afc_cfg=0x0050287F;break;
		case 9:/* 6720 Rx Data Fifo Size */
			lp->afc_cfg=0x0046236F;break;
		case 10:/* 5760 Rx Data Fifo Size */
			lp->afc_cfg=0x003C1E6F;break;
		case 11:/* 4800 Rx Data Fifo Size */
			lp->afc_cfg=0x0032195F;break;
		/*
		 *	 AFC_HI is ~1520 bytes less than RX Data Fifo Size
		 *	 AFC_LO is AFC_HI/2
		 *	 BACK_DUR is about 5uS*(AFC_LO) rounded down
		 */
		case 12:/* 3840 Rx Data Fifo Size */
			lp->afc_cfg=0x0024124F;break;
		case 13:/* 2880 Rx Data Fifo Size */
			lp->afc_cfg=0x0015073F;break;
		case 14:/* 1920 Rx Data Fifo Size */
			lp->afc_cfg=0x0006032F;break;
		 default:
			 PRINTK("%s: ERROR -- no AFC_CFG setting found",
				dev->name);
			 break;
	}

	DBG(SMC_DEBUG_MISC | SMC_DEBUG_TX | SMC_DEBUG_RX,
		"%s: tx_fifo %d rx_fifo %d afc_cfg 0x%08x\n", CARDNAME,
		lp->tx_fifo_size, lp->rx_fifo_size, lp->afc_cfg);

	spin_lock_init(&lp->lock);

	/* Get the MAC address */
	SMC_GET_MAC_ADDR(lp, dev->dev_addr);

	/* now, reset the chip, and put it into a known state */
	smc911x_reset(dev);

	/*
	 * If dev->irq is 0, then the device has to be banged on to see
	 * what the IRQ is.
	 *
	 * Specifying an IRQ is done with the assumption that the user knows
	 * what (s)he is doing.  No checking is done!!!!
	 */
	if (dev->irq < 1) {
		int trials;

		trials = 3;
		while (trials--) {
			dev->irq = smc911x_findirq(dev);
			if (dev->irq)
				break;
			/* kick the card and try again */
			smc911x_reset(dev);
		}
	}
	if (dev->irq == 0) {
		printk("%s: Couldn't autodetect your IRQ. Use irq=xx.\n",
			dev->name);
		retval = -ENODEV;
		goto err_out;
	}
	dev->irq = irq_canonicalize(dev->irq);

	/* Fill in the fields of the device structure with ethernet values. */
	ether_setup(dev);

	dev->open = smc911x_open;
	dev->stop = smc911x_close;
	dev->hard_start_xmit = smc911x_hard_start_xmit;
	dev->tx_timeout = smc911x_timeout;
	dev->watchdog_timeo = msecs_to_jiffies(watchdog);
	dev->set_multicast_list = smc911x_set_multicast_list;
	dev->ethtool_ops = &smc911x_ethtool_ops;
#ifdef CONFIG_NET_POLL_CONTROLLER
	dev->poll_controller = smc911x_poll_controller;
#endif

	INIT_WORK(&lp->phy_configure, smc911x_phy_configure);
	lp->mii.phy_id_mask = 0x1f;
	lp->mii.reg_num_mask = 0x1f;
	lp->mii.force_media = 0;
	lp->mii.full_duplex = 0;
	lp->mii.dev = dev;
	lp->mii.mdio_read = smc911x_phy_read;
	lp->mii.mdio_write = smc911x_phy_write;

	/*
	 * Locate the phy, if any.
	 */
	smc911x_phy_detect(dev);

	/* Set default parameters */
	lp->msg_enable = NETIF_MSG_LINK;
	lp->ctl_rfduplx = 1;
	lp->ctl_rspeed = 100;

#ifdef SMC_DYNAMIC_BUS_CONFIG
	irq_flags = lp->cfg.irq_flags;
#else
	irq_flags = IRQF_SHARED | SMC_IRQ_SENSE;
#endif

	/* Grab the IRQ */
	retval = request_irq(dev->irq, &smc911x_interrupt,
			     irq_flags, dev->name, dev);
	if (retval)
		goto err_out;

#ifdef SMC_USE_DMA
	lp->rxdma = SMC_DMA_REQUEST(dev, smc911x_rx_dma_irq);
	lp->txdma = SMC_DMA_REQUEST(dev, smc911x_tx_dma_irq);
	lp->rxdma_active = 0;
	lp->txdma_active = 0;
	dev->dma = lp->rxdma;
#endif

	retval = register_netdev(dev);
	if (retval == 0) {
		/* now, print out the card info, in a short format.. */
		printk("%s: %s (rev %d) at %#lx IRQ %d",
			dev->name, version_string, lp->revision,
			dev->base_addr, dev->irq);

#ifdef SMC_USE_DMA
		if (lp->rxdma != -1)
			printk(" RXDMA %d ", lp->rxdma);

		if (lp->txdma != -1)
			printk("TXDMA %d", lp->txdma);
#endif
		printk("\n");
		if (!is_valid_ether_addr(dev->dev_addr)) {
			printk("%s: Invalid ethernet MAC address. Please "
					"set using ifconfig\n", dev->name);
		} else {
			/* Print the Ethernet address */
			printk("%s: Ethernet addr: ", dev->name);
			for (i = 0; i < 5; i++)
				printk("%2.2x:", dev->dev_addr[i]);
			printk("%2.2x\n", dev->dev_addr[5]);
		}

		if (lp->phy_type == 0) {
			PRINTK("%s: No PHY found\n", dev->name);
		} else if ((lp->phy_type & ~0xff) == LAN911X_INTERNAL_PHY_ID) {
			PRINTK("%s: LAN911x Internal PHY\n", dev->name);
		} else {
			PRINTK("%s: External PHY 0x%08x\n", dev->name, lp->phy_type);
		}
	}

err_out:
#ifdef SMC_USE_DMA
	if (retval) {
		if (lp->rxdma != -1) {
			SMC_DMA_FREE(dev, lp->rxdma);
		}
		if (lp->txdma != -1) {
			SMC_DMA_FREE(dev, lp->txdma);
		}
	}
#endif
	return retval;
}

/*
 * smc911x_init(void)
 *
 *	  Output:
 *	 0 --> there is a device
 *	 anything else, error
 */
static int __devinit smc911x_drv_probe(struct platform_device *pdev)
{
<<<<<<< HEAD
	struct smc911x_platdata *pd = pdev->dev.platform_data;
=======
#ifdef SMC_DYNAMIC_BUS_CONFIG
	struct smc911x_platdata *pd = pdev->dev.platform_data;
#endif
>>>>>>> c07f62e5
	struct net_device *ndev;
	struct resource *res;
	struct smc911x_local *lp;
	unsigned int *addr;
	int ret;

	DBG(SMC_DEBUG_FUNC, "--> %s\n",  __func__);
	res = platform_get_resource(pdev, IORESOURCE_MEM, 0);
	if (!res) {
		ret = -ENODEV;
		goto out;
	}

	/*
	 * Request the regions.
	 */
	if (!request_mem_region(res->start, SMC911X_IO_EXTENT, CARDNAME)) {
		 ret = -EBUSY;
		 goto out;
	}

	ndev = alloc_etherdev(sizeof(struct smc911x_local));
	if (!ndev) {
		printk("%s: could not allocate device.\n", CARDNAME);
		ret = -ENOMEM;
		goto release_1;
	}
	SET_NETDEV_DEV(ndev, &pdev->dev);

	ndev->dma = (unsigned char)-1;
	ndev->irq = platform_get_irq(pdev, 0);
	lp = netdev_priv(ndev);
	lp->netdev = ndev;
#ifdef SMC_DYNAMIC_BUS_CONFIG
	if (!pd) {
		ret = -EINVAL;
		goto release_both;
	}
	memcpy(&lp->cfg, pd, sizeof(lp->cfg));
#endif

	addr = ioremap(res->start, SMC911X_IO_EXTENT);
	if (!addr) {
		ret = -ENOMEM;
		goto release_both;
	}

	platform_set_drvdata(pdev, ndev);
	lp->base = addr;
	ndev->base_addr = res->start;
	ret = smc911x_probe(ndev);
	if (ret != 0) {
		platform_set_drvdata(pdev, NULL);
		iounmap(addr);
release_both:
		free_netdev(ndev);
release_1:
		release_mem_region(res->start, SMC911X_IO_EXTENT);
out:
		printk("%s: not found (%d).\n", CARDNAME, ret);
	}
#ifdef SMC_USE_DMA
	else {
		lp->physaddr = res->start;
		lp->dev = &pdev->dev;
	}
#endif

	return ret;
}

static int __devexit smc911x_drv_remove(struct platform_device *pdev)
{
	struct net_device *ndev = platform_get_drvdata(pdev);
	struct smc911x_local *lp = netdev_priv(ndev);
	struct resource *res;

	DBG(SMC_DEBUG_FUNC, "--> %s\n", __func__);
	platform_set_drvdata(pdev, NULL);

	unregister_netdev(ndev);

	free_irq(ndev->irq, ndev);

#ifdef SMC_USE_DMA
	{
		if (lp->rxdma != -1) {
			SMC_DMA_FREE(dev, lp->rxdma);
		}
		if (lp->txdma != -1) {
			SMC_DMA_FREE(dev, lp->txdma);
		}
	}
#endif
	iounmap(lp->base);
	res = platform_get_resource(pdev, IORESOURCE_MEM, 0);
	release_mem_region(res->start, SMC911X_IO_EXTENT);

	free_netdev(ndev);
	return 0;
}

static int smc911x_drv_suspend(struct platform_device *dev, pm_message_t state)
{
	struct net_device *ndev = platform_get_drvdata(dev);
	struct smc911x_local *lp = netdev_priv(ndev);

	DBG(SMC_DEBUG_FUNC, "--> %s\n", __func__);
	if (ndev) {
		if (netif_running(ndev)) {
			netif_device_detach(ndev);
			smc911x_shutdown(ndev);
#if POWER_DOWN
			/* Set D2 - Energy detect only setting */
			SMC_SET_PMT_CTRL(lp, 2<<12);
#endif
		}
	}
	return 0;
}

static int smc911x_drv_resume(struct platform_device *dev)
{
	struct net_device *ndev = platform_get_drvdata(dev);

	DBG(SMC_DEBUG_FUNC, "--> %s\n", __func__);
	if (ndev) {
		struct smc911x_local *lp = netdev_priv(ndev);

		if (netif_running(ndev)) {
			smc911x_reset(ndev);
			if (lp->phy_type != 0)
				smc911x_phy_configure(&lp->phy_configure);
			smc911x_enable(ndev);
			netif_device_attach(ndev);
		}
	}
	return 0;
}

static struct platform_driver smc911x_driver = {
	.probe		 = smc911x_drv_probe,
	.remove	 = __devexit_p(smc911x_drv_remove),
	.suspend	 = smc911x_drv_suspend,
	.resume	 = smc911x_drv_resume,
	.driver	 = {
		.name	 = CARDNAME,
		.owner	= THIS_MODULE,
	},
};

static int __init smc911x_init(void)
{
	return platform_driver_register(&smc911x_driver);
}

static void __exit smc911x_cleanup(void)
{
	platform_driver_unregister(&smc911x_driver);
}

module_init(smc911x_init);
module_exit(smc911x_cleanup);<|MERGE_RESOLUTION|>--- conflicted
+++ resolved
@@ -2050,13 +2050,9 @@
  */
 static int __devinit smc911x_drv_probe(struct platform_device *pdev)
 {
-<<<<<<< HEAD
-	struct smc911x_platdata *pd = pdev->dev.platform_data;
-=======
 #ifdef SMC_DYNAMIC_BUS_CONFIG
 	struct smc911x_platdata *pd = pdev->dev.platform_data;
 #endif
->>>>>>> c07f62e5
 	struct net_device *ndev;
 	struct resource *res;
 	struct smc911x_local *lp;
