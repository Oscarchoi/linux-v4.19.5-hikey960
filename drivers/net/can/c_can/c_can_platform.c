--- conflicted
+++ resolved
@@ -186,15 +186,10 @@
 
 	dev->irq = irq;
 	priv->base = addr;
-<<<<<<< HEAD
-	priv->can.clock.freq = clk_get_rate(clk);
-	priv->priv = clk;
-=======
 	priv->device = &pdev->dev;
 	priv->can.clock.freq = clk_get_rate(clk);
 	priv->priv = clk;
 	priv->type = id->driver_data;
->>>>>>> 4a8e43fe
 
 	platform_set_drvdata(pdev, dev);
 	SET_NETDEV_DEV(dev, &pdev->dev);
