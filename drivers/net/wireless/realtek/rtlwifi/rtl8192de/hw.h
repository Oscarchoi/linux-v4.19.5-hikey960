--- conflicted
+++ resolved
@@ -29,12 +29,7 @@
 void rtl92de_get_hw_reg(struct ieee80211_hw *hw, u8 variable, u8 *val);
 void rtl92de_read_eeprom_info(struct ieee80211_hw *hw);
 void rtl92de_interrupt_recognized(struct ieee80211_hw *hw,
-<<<<<<< HEAD
-				  u32 *p_inta, u32 *p_intb,
-				  u32 *p_intc, u32 *p_intd);
-=======
 				  struct rtl_int *int_vec);
->>>>>>> 661e50bc
 int rtl92de_hw_init(struct ieee80211_hw *hw);
 void rtl92de_card_disable(struct ieee80211_hw *hw);
 void rtl92de_enable_interrupt(struct ieee80211_hw *hw);
