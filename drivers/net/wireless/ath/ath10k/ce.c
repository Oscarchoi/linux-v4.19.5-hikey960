--- conflicted
+++ resolved
@@ -72,8 +72,6 @@
 	return ((offset & addr_map->mask) >> (addr_map->lsb));
 }
 
-<<<<<<< HEAD
-=======
 static inline u32 ath10k_ce_read32(struct ath10k *ar, u32 offset)
 {
 	struct ath10k_ce *ce = ath10k_ce_priv(ar);
@@ -88,93 +86,57 @@
 	ce->bus_ops->write32(ar, offset, value);
 }
 
->>>>>>> bb176f67
 static inline void ath10k_ce_dest_ring_write_index_set(struct ath10k *ar,
 						       u32 ce_ctrl_addr,
 						       unsigned int n)
 {
-<<<<<<< HEAD
-	ath10k_pci_write32(ar, ce_ctrl_addr +
-			ar->hw_ce_regs->dst_wr_index_addr, n);
-=======
 	ath10k_ce_write32(ar, ce_ctrl_addr +
 			  ar->hw_ce_regs->dst_wr_index_addr, n);
->>>>>>> bb176f67
 }
 
 static inline u32 ath10k_ce_dest_ring_write_index_get(struct ath10k *ar,
 						      u32 ce_ctrl_addr)
 {
-<<<<<<< HEAD
-	return ath10k_pci_read32(ar, ce_ctrl_addr +
-			ar->hw_ce_regs->dst_wr_index_addr);
-=======
 	return ath10k_ce_read32(ar, ce_ctrl_addr +
 				ar->hw_ce_regs->dst_wr_index_addr);
->>>>>>> bb176f67
 }
 
 static inline void ath10k_ce_src_ring_write_index_set(struct ath10k *ar,
 						      u32 ce_ctrl_addr,
 						      unsigned int n)
 {
-<<<<<<< HEAD
-	ath10k_pci_write32(ar, ce_ctrl_addr +
-			ar->hw_ce_regs->sr_wr_index_addr, n);
-=======
 	ath10k_ce_write32(ar, ce_ctrl_addr +
 			  ar->hw_ce_regs->sr_wr_index_addr, n);
->>>>>>> bb176f67
 }
 
 static inline u32 ath10k_ce_src_ring_write_index_get(struct ath10k *ar,
 						     u32 ce_ctrl_addr)
 {
-<<<<<<< HEAD
-	return ath10k_pci_read32(ar, ce_ctrl_addr +
-			ar->hw_ce_regs->sr_wr_index_addr);
-=======
 	return ath10k_ce_read32(ar, ce_ctrl_addr +
 				ar->hw_ce_regs->sr_wr_index_addr);
->>>>>>> bb176f67
 }
 
 static inline u32 ath10k_ce_src_ring_read_index_get(struct ath10k *ar,
 						    u32 ce_ctrl_addr)
 {
-<<<<<<< HEAD
-	return ath10k_pci_read32(ar, ce_ctrl_addr +
-			ar->hw_ce_regs->current_srri_addr);
-=======
 	return ath10k_ce_read32(ar, ce_ctrl_addr +
 				ar->hw_ce_regs->current_srri_addr);
->>>>>>> bb176f67
 }
 
 static inline void ath10k_ce_src_ring_base_addr_set(struct ath10k *ar,
 						    u32 ce_ctrl_addr,
 						    unsigned int addr)
 {
-<<<<<<< HEAD
-	ath10k_pci_write32(ar, ce_ctrl_addr +
-			ar->hw_ce_regs->sr_base_addr, addr);
-=======
 	ath10k_ce_write32(ar, ce_ctrl_addr +
 			  ar->hw_ce_regs->sr_base_addr, addr);
->>>>>>> bb176f67
 }
 
 static inline void ath10k_ce_src_ring_size_set(struct ath10k *ar,
 					       u32 ce_ctrl_addr,
 					       unsigned int n)
 {
-<<<<<<< HEAD
-	ath10k_pci_write32(ar, ce_ctrl_addr +
-			ar->hw_ce_regs->sr_size_addr, n);
-=======
 	ath10k_ce_write32(ar, ce_ctrl_addr +
 			  ar->hw_ce_regs->sr_size_addr, n);
->>>>>>> bb176f67
 }
 
 static inline void ath10k_ce_src_ring_dmax_set(struct ath10k *ar,
@@ -182,14 +144,6 @@
 					       unsigned int n)
 {
 	struct ath10k_hw_ce_ctrl1 *ctrl_regs = ar->hw_ce_regs->ctrl1_regs;
-<<<<<<< HEAD
-	u32 ctrl1_addr = ath10k_pci_read32(ar,
-					   ce_ctrl_addr + ctrl_regs->addr);
-
-	ath10k_pci_write32(ar, ce_ctrl_addr + ctrl_regs->addr,
-			   (ctrl1_addr &  ~(ctrl_regs->dmax->mask)) |
-			   ath10k_set_ring_byte(n, ctrl_regs->dmax));
-=======
 
 	u32 ctrl1_addr = ath10k_ce_read32(ar, ce_ctrl_addr +
 					  ctrl_regs->addr);
@@ -197,7 +151,6 @@
 	ath10k_ce_write32(ar, ce_ctrl_addr + ctrl_regs->addr,
 			  (ctrl1_addr &  ~(ctrl_regs->dmax->mask)) |
 			  ath10k_set_ring_byte(n, ctrl_regs->dmax));
->>>>>>> bb176f67
 }
 
 static inline void ath10k_ce_src_ring_byte_swap_set(struct ath10k *ar,
@@ -205,13 +158,6 @@
 						    unsigned int n)
 {
 	struct ath10k_hw_ce_ctrl1 *ctrl_regs = ar->hw_ce_regs->ctrl1_regs;
-<<<<<<< HEAD
-	u32 ctrl1_addr = ath10k_pci_read32(ar, ce_ctrl_addr + ctrl_regs->addr);
-
-	ath10k_pci_write32(ar, ce_ctrl_addr + ctrl_regs->addr,
-			   (ctrl1_addr & ~(ctrl_regs->src_ring->mask)) |
-			   ath10k_set_ring_byte(n, ctrl_regs->src_ring));
-=======
 
 	u32 ctrl1_addr = ath10k_ce_read32(ar, ce_ctrl_addr +
 					  ctrl_regs->addr);
@@ -219,7 +165,6 @@
 	ath10k_ce_write32(ar, ce_ctrl_addr + ctrl_regs->addr,
 			  (ctrl1_addr & ~(ctrl_regs->src_ring->mask)) |
 			  ath10k_set_ring_byte(n, ctrl_regs->src_ring));
->>>>>>> bb176f67
 }
 
 static inline void ath10k_ce_dest_ring_byte_swap_set(struct ath10k *ar,
@@ -227,13 +172,6 @@
 						     unsigned int n)
 {
 	struct ath10k_hw_ce_ctrl1 *ctrl_regs = ar->hw_ce_regs->ctrl1_regs;
-<<<<<<< HEAD
-	u32 ctrl1_addr = ath10k_pci_read32(ar, ce_ctrl_addr + ctrl_regs->addr);
-
-	ath10k_pci_write32(ar, ce_ctrl_addr + ctrl_regs->addr,
-			   (ctrl1_addr & ~(ctrl_regs->dst_ring->mask)) |
-			   ath10k_set_ring_byte(n, ctrl_regs->dst_ring));
-=======
 
 	u32 ctrl1_addr = ath10k_ce_read32(ar, ce_ctrl_addr +
 					  ctrl_regs->addr);
@@ -241,45 +179,29 @@
 	ath10k_ce_write32(ar, ce_ctrl_addr + ctrl_regs->addr,
 			  (ctrl1_addr & ~(ctrl_regs->dst_ring->mask)) |
 			  ath10k_set_ring_byte(n, ctrl_regs->dst_ring));
->>>>>>> bb176f67
 }
 
 static inline u32 ath10k_ce_dest_ring_read_index_get(struct ath10k *ar,
 						     u32 ce_ctrl_addr)
 {
-<<<<<<< HEAD
-	return ath10k_pci_read32(ar, ce_ctrl_addr +
-				 ar->hw_ce_regs->current_drri_addr);
-=======
 	return ath10k_ce_read32(ar, ce_ctrl_addr +
 				ar->hw_ce_regs->current_drri_addr);
->>>>>>> bb176f67
 }
 
 static inline void ath10k_ce_dest_ring_base_addr_set(struct ath10k *ar,
 						     u32 ce_ctrl_addr,
 						     u32 addr)
 {
-<<<<<<< HEAD
-	ath10k_pci_write32(ar, ce_ctrl_addr +
-			ar->hw_ce_regs->dr_base_addr, addr);
-=======
 	ath10k_ce_write32(ar, ce_ctrl_addr +
 			  ar->hw_ce_regs->dr_base_addr, addr);
->>>>>>> bb176f67
 }
 
 static inline void ath10k_ce_dest_ring_size_set(struct ath10k *ar,
 						u32 ce_ctrl_addr,
 						unsigned int n)
 {
-<<<<<<< HEAD
-	ath10k_pci_write32(ar, ce_ctrl_addr +
-			ar->hw_ce_regs->dr_size_addr, n);
-=======
 	ath10k_ce_write32(ar, ce_ctrl_addr +
 			  ar->hw_ce_regs->dr_size_addr, n);
->>>>>>> bb176f67
 }
 
 static inline void ath10k_ce_src_ring_highmark_set(struct ath10k *ar,
@@ -287,19 +209,11 @@
 						   unsigned int n)
 {
 	struct ath10k_hw_ce_dst_src_wm_regs *srcr_wm = ar->hw_ce_regs->wm_srcr;
-<<<<<<< HEAD
-	u32 addr = ath10k_pci_read32(ar, ce_ctrl_addr + srcr_wm->addr);
-
-	ath10k_pci_write32(ar, ce_ctrl_addr + srcr_wm->addr,
-			   (addr & ~(srcr_wm->wm_high->mask)) |
-			   (ath10k_set_ring_byte(n, srcr_wm->wm_high)));
-=======
 	u32 addr = ath10k_ce_read32(ar, ce_ctrl_addr + srcr_wm->addr);
 
 	ath10k_ce_write32(ar, ce_ctrl_addr + srcr_wm->addr,
 			  (addr & ~(srcr_wm->wm_high->mask)) |
 			  (ath10k_set_ring_byte(n, srcr_wm->wm_high)));
->>>>>>> bb176f67
 }
 
 static inline void ath10k_ce_src_ring_lowmark_set(struct ath10k *ar,
@@ -307,19 +221,11 @@
 						  unsigned int n)
 {
 	struct ath10k_hw_ce_dst_src_wm_regs *srcr_wm = ar->hw_ce_regs->wm_srcr;
-<<<<<<< HEAD
-	u32 addr = ath10k_pci_read32(ar, ce_ctrl_addr + srcr_wm->addr);
-
-	ath10k_pci_write32(ar, ce_ctrl_addr + srcr_wm->addr,
-			   (addr & ~(srcr_wm->wm_low->mask)) |
-			   (ath10k_set_ring_byte(n, srcr_wm->wm_low)));
-=======
 	u32 addr = ath10k_ce_read32(ar, ce_ctrl_addr + srcr_wm->addr);
 
 	ath10k_ce_write32(ar, ce_ctrl_addr + srcr_wm->addr,
 			  (addr & ~(srcr_wm->wm_low->mask)) |
 			  (ath10k_set_ring_byte(n, srcr_wm->wm_low)));
->>>>>>> bb176f67
 }
 
 static inline void ath10k_ce_dest_ring_highmark_set(struct ath10k *ar,
@@ -327,19 +233,11 @@
 						    unsigned int n)
 {
 	struct ath10k_hw_ce_dst_src_wm_regs *dstr_wm = ar->hw_ce_regs->wm_dstr;
-<<<<<<< HEAD
-	u32 addr = ath10k_pci_read32(ar, ce_ctrl_addr + dstr_wm->addr);
-
-	ath10k_pci_write32(ar, ce_ctrl_addr + dstr_wm->addr,
-			   (addr & ~(dstr_wm->wm_high->mask)) |
-			   (ath10k_set_ring_byte(n, dstr_wm->wm_high)));
-=======
 	u32 addr = ath10k_ce_read32(ar, ce_ctrl_addr + dstr_wm->addr);
 
 	ath10k_ce_write32(ar, ce_ctrl_addr + dstr_wm->addr,
 			  (addr & ~(dstr_wm->wm_high->mask)) |
 			  (ath10k_set_ring_byte(n, dstr_wm->wm_high)));
->>>>>>> bb176f67
 }
 
 static inline void ath10k_ce_dest_ring_lowmark_set(struct ath10k *ar,
@@ -347,92 +245,53 @@
 						   unsigned int n)
 {
 	struct ath10k_hw_ce_dst_src_wm_regs *dstr_wm = ar->hw_ce_regs->wm_dstr;
-<<<<<<< HEAD
-	u32 addr = ath10k_pci_read32(ar, ce_ctrl_addr + dstr_wm->addr);
-
-	ath10k_pci_write32(ar, ce_ctrl_addr + dstr_wm->addr,
-			   (addr & ~(dstr_wm->wm_low->mask)) |
-			   (ath10k_set_ring_byte(n, dstr_wm->wm_low)));
-=======
 	u32 addr = ath10k_ce_read32(ar, ce_ctrl_addr + dstr_wm->addr);
 
 	ath10k_ce_write32(ar, ce_ctrl_addr + dstr_wm->addr,
 			  (addr & ~(dstr_wm->wm_low->mask)) |
 			  (ath10k_set_ring_byte(n, dstr_wm->wm_low)));
->>>>>>> bb176f67
 }
 
 static inline void ath10k_ce_copy_complete_inter_enable(struct ath10k *ar,
 							u32 ce_ctrl_addr)
 {
 	struct ath10k_hw_ce_host_ie *host_ie = ar->hw_ce_regs->host_ie;
-<<<<<<< HEAD
-	u32 host_ie_addr = ath10k_pci_read32(ar, ce_ctrl_addr +
-					ar->hw_ce_regs->host_ie_addr);
-
-	ath10k_pci_write32(ar, ce_ctrl_addr + ar->hw_ce_regs->host_ie_addr,
-			   host_ie_addr | host_ie->copy_complete->mask);
-=======
 
 	u32 host_ie_addr = ath10k_ce_read32(ar, ce_ctrl_addr +
 					    ar->hw_ce_regs->host_ie_addr);
 
 	ath10k_ce_write32(ar, ce_ctrl_addr + ar->hw_ce_regs->host_ie_addr,
 			  host_ie_addr | host_ie->copy_complete->mask);
->>>>>>> bb176f67
 }
 
 static inline void ath10k_ce_copy_complete_intr_disable(struct ath10k *ar,
 							u32 ce_ctrl_addr)
 {
 	struct ath10k_hw_ce_host_ie *host_ie = ar->hw_ce_regs->host_ie;
-<<<<<<< HEAD
-	u32 host_ie_addr = ath10k_pci_read32(ar, ce_ctrl_addr +
-					ar->hw_ce_regs->host_ie_addr);
-
-	ath10k_pci_write32(ar, ce_ctrl_addr + ar->hw_ce_regs->host_ie_addr,
-			   host_ie_addr & ~(host_ie->copy_complete->mask));
-=======
 
 	u32 host_ie_addr = ath10k_ce_read32(ar, ce_ctrl_addr +
 					    ar->hw_ce_regs->host_ie_addr);
 
 	ath10k_ce_write32(ar, ce_ctrl_addr + ar->hw_ce_regs->host_ie_addr,
 			  host_ie_addr & ~(host_ie->copy_complete->mask));
->>>>>>> bb176f67
 }
 
 static inline void ath10k_ce_watermark_intr_disable(struct ath10k *ar,
 						    u32 ce_ctrl_addr)
 {
 	struct ath10k_hw_ce_host_wm_regs *wm_regs = ar->hw_ce_regs->wm_regs;
-<<<<<<< HEAD
-	u32 host_ie_addr = ath10k_pci_read32(ar, ce_ctrl_addr +
-					ar->hw_ce_regs->host_ie_addr);
-
-	ath10k_pci_write32(ar, ce_ctrl_addr + ar->hw_ce_regs->host_ie_addr,
-			   host_ie_addr & ~(wm_regs->wm_mask));
-=======
 
 	u32 host_ie_addr = ath10k_ce_read32(ar, ce_ctrl_addr +
 					    ar->hw_ce_regs->host_ie_addr);
 
 	ath10k_ce_write32(ar, ce_ctrl_addr + ar->hw_ce_regs->host_ie_addr,
 			  host_ie_addr & ~(wm_regs->wm_mask));
->>>>>>> bb176f67
 }
 
 static inline void ath10k_ce_error_intr_enable(struct ath10k *ar,
 					       u32 ce_ctrl_addr)
 {
 	struct ath10k_hw_ce_misc_regs *misc_regs = ar->hw_ce_regs->misc_regs;
-<<<<<<< HEAD
-	u32 misc_ie_addr = ath10k_pci_read32(ar, ce_ctrl_addr +
-					ar->hw_ce_regs->misc_ie_addr);
-
-	ath10k_pci_write32(ar, ce_ctrl_addr + ar->hw_ce_regs->misc_ie_addr,
-			   misc_ie_addr | misc_regs->err_mask);
-=======
 
 	u32 misc_ie_addr = ath10k_ce_read32(ar, ce_ctrl_addr +
 					    ar->hw_ce_regs->misc_ie_addr);
@@ -440,20 +299,12 @@
 	ath10k_ce_write32(ar,
 			  ce_ctrl_addr + ar->hw_ce_regs->misc_ie_addr,
 			  misc_ie_addr | misc_regs->err_mask);
->>>>>>> bb176f67
 }
 
 static inline void ath10k_ce_error_intr_disable(struct ath10k *ar,
 						u32 ce_ctrl_addr)
 {
 	struct ath10k_hw_ce_misc_regs *misc_regs = ar->hw_ce_regs->misc_regs;
-<<<<<<< HEAD
-	u32 misc_ie_addr = ath10k_pci_read32(ar, ce_ctrl_addr +
-					ar->hw_ce_regs->misc_ie_addr);
-
-	ath10k_pci_write32(ar, ce_ctrl_addr + ar->hw_ce_regs->misc_ie_addr,
-			   misc_ie_addr & ~(misc_regs->err_mask));
-=======
 
 	u32 misc_ie_addr = ath10k_ce_read32(ar,
 			ce_ctrl_addr + ar->hw_ce_regs->misc_ie_addr);
@@ -461,7 +312,6 @@
 	ath10k_ce_write32(ar,
 			  ce_ctrl_addr + ar->hw_ce_regs->misc_ie_addr,
 			  misc_ie_addr & ~(misc_regs->err_mask));
->>>>>>> bb176f67
 }
 
 static inline void ath10k_ce_engine_int_status_clear(struct ath10k *ar,
@@ -470,11 +320,7 @@
 {
 	struct ath10k_hw_ce_host_wm_regs *wm_regs = ar->hw_ce_regs->wm_regs;
 
-<<<<<<< HEAD
-	ath10k_pci_write32(ar, ce_ctrl_addr + wm_regs->addr, mask);
-=======
 	ath10k_ce_write32(ar, ce_ctrl_addr + wm_regs->addr, mask);
->>>>>>> bb176f67
 }
 
 /*
@@ -934,25 +780,16 @@
  */
 void ath10k_ce_per_engine_service(struct ath10k *ar, unsigned int ce_id)
 {
-<<<<<<< HEAD
-	struct ath10k_pci *ar_pci = ath10k_pci_priv(ar);
-	struct ath10k_ce_pipe *ce_state = &ar_pci->ce_states[ce_id];
-=======
 	struct ath10k_ce *ce = ath10k_ce_priv(ar);
 	struct ath10k_ce_pipe *ce_state = &ce->ce_states[ce_id];
->>>>>>> bb176f67
 	struct ath10k_hw_ce_host_wm_regs *wm_regs = ar->hw_ce_regs->wm_regs;
 	u32 ctrl_addr = ce_state->ctrl_addr;
 
 	spin_lock_bh(&ce->ce_lock);
 
 	/* Clear the copy-complete interrupts that will be handled here. */
-<<<<<<< HEAD
-	ath10k_ce_engine_int_status_clear(ar, ctrl_addr, wm_regs->cc_mask);
-=======
 	ath10k_ce_engine_int_status_clear(ar, ctrl_addr,
 					  wm_regs->cc_mask);
->>>>>>> bb176f67
 
 	spin_unlock_bh(&ce->ce_lock);
 
