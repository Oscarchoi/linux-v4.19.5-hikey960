/* exynos_drm_crtc.c
 *
 * Copyright (c) 2011 Samsung Electronics Co., Ltd.
 * Authors:
 *	Inki Dae <inki.dae@samsung.com>
 *	Joonyoung Shim <jy0922.shim@samsung.com>
 *	Seung-Woo Kim <sw0312.kim@samsung.com>
 *
 * This program is free software; you can redistribute  it and/or modify it
 * under  the terms of  the GNU General  Public License as published by the
 * Free Software Foundation;  either version 2 of the  License, or (at your
 * option) any later version.
 */

#include <drm/drmP.h>
#include <drm/drm_crtc_helper.h>

#include "exynos_drm_crtc.h"
#include "exynos_drm_drv.h"
#include "exynos_drm_encoder.h"
#include "exynos_drm_plane.h"

#define to_exynos_crtc(x)	container_of(x, struct exynos_drm_crtc,\
				drm_crtc)

enum exynos_crtc_mode {
	CRTC_MODE_NORMAL,	/* normal mode */
	CRTC_MODE_BLANK,	/* The private plane of crtc is blank */
};

/*
 * Exynos specific crtc structure.
 *
 * @drm_crtc: crtc object.
 * @drm_plane: pointer of private plane object for this crtc
 * @manager: the manager associated with this crtc
 * @pipe: a crtc index created at load() with a new crtc object creation
 *	and the crtc object would be set to private->crtc array
 *	to get a crtc object corresponding to this pipe from private->crtc
 *	array when irq interrupt occurred. the reason of using this pipe is that
 *	drm framework doesn't support multiple irq yet.
 *	we can refer to the crtc to current hardware interrupt occurred through
 *	this pipe value.
 * @dpms: store the crtc dpms value
 * @mode: store the crtc mode value
 */
struct exynos_drm_crtc {
	struct drm_crtc			drm_crtc;
	struct drm_plane		*plane;
	struct exynos_drm_manager	*manager;
	unsigned int			pipe;
	unsigned int			dpms;
	enum exynos_crtc_mode		mode;
	wait_queue_head_t		pending_flip_queue;
	atomic_t			pending_flip;
};

static void exynos_drm_crtc_dpms(struct drm_crtc *crtc, int mode)
{
	struct exynos_drm_crtc *exynos_crtc = to_exynos_crtc(crtc);
	struct exynos_drm_manager *manager = exynos_crtc->manager;

	DRM_DEBUG_KMS("crtc[%d] mode[%d]\n", crtc->base.id, mode);

	if (exynos_crtc->dpms == mode) {
		DRM_DEBUG_KMS("desired dpms mode is same as previous one.\n");
		return;
	}

	if (mode > DRM_MODE_DPMS_ON) {
		/* wait for the completion of page flip. */
		wait_event(exynos_crtc->pending_flip_queue,
				atomic_read(&exynos_crtc->pending_flip) == 0);
		drm_vblank_off(crtc->dev, exynos_crtc->pipe);
	}

	if (manager->ops->dpms)
		manager->ops->dpms(manager, mode);

	exynos_crtc->dpms = mode;
}

static void exynos_drm_crtc_prepare(struct drm_crtc *crtc)
{
	/* drm framework doesn't check NULL. */
}

static void exynos_drm_crtc_commit(struct drm_crtc *crtc)
{
	struct exynos_drm_crtc *exynos_crtc = to_exynos_crtc(crtc);
	struct exynos_drm_manager *manager = exynos_crtc->manager;

	exynos_drm_crtc_dpms(crtc, DRM_MODE_DPMS_ON);

	exynos_plane_commit(exynos_crtc->plane);

	if (manager->ops->commit)
		manager->ops->commit(manager);

	exynos_plane_dpms(exynos_crtc->plane, DRM_MODE_DPMS_ON);
}

static bool
exynos_drm_crtc_mode_fixup(struct drm_crtc *crtc,
			    const struct drm_display_mode *mode,
			    struct drm_display_mode *adjusted_mode)
{
	struct exynos_drm_crtc *exynos_crtc = to_exynos_crtc(crtc);
	struct exynos_drm_manager *manager = exynos_crtc->manager;

	if (manager->ops->mode_fixup)
		return manager->ops->mode_fixup(manager, mode, adjusted_mode);

	return true;
}

static int
exynos_drm_crtc_mode_set(struct drm_crtc *crtc, struct drm_display_mode *mode,
			  struct drm_display_mode *adjusted_mode, int x, int y,
			  struct drm_framebuffer *old_fb)
{
	struct exynos_drm_crtc *exynos_crtc = to_exynos_crtc(crtc);
	struct exynos_drm_manager *manager = exynos_crtc->manager;
	struct drm_plane *plane = exynos_crtc->plane;
	unsigned int crtc_w;
	unsigned int crtc_h;
	int ret;

	/*
	 * copy the mode data adjusted by mode_fixup() into crtc->mode
	 * so that hardware can be seet to proper mode.
	 */
	memcpy(&crtc->mode, adjusted_mode, sizeof(*adjusted_mode));

	crtc_w = crtc->primary->fb->width - x;
	crtc_h = crtc->primary->fb->height - y;

	if (manager->ops->mode_set)
		manager->ops->mode_set(manager, &crtc->mode);

	ret = exynos_plane_mode_set(plane, crtc, crtc->primary->fb, 0, 0, crtc_w, crtc_h,
				    x, y, crtc_w, crtc_h);
	if (ret)
		return ret;

	plane->crtc = crtc;
	plane->fb = crtc->primary->fb;
<<<<<<< HEAD
=======
	drm_framebuffer_reference(plane->fb);
>>>>>>> f58b8487

	return 0;
}

static int exynos_drm_crtc_mode_set_commit(struct drm_crtc *crtc, int x, int y,
					  struct drm_framebuffer *old_fb)
{
	struct exynos_drm_crtc *exynos_crtc = to_exynos_crtc(crtc);
	struct drm_plane *plane = exynos_crtc->plane;
	unsigned int crtc_w;
	unsigned int crtc_h;
	int ret;

	/* when framebuffer changing is requested, crtc's dpms should be on */
	if (exynos_crtc->dpms > DRM_MODE_DPMS_ON) {
		DRM_ERROR("failed framebuffer changing request.\n");
		return -EPERM;
	}

	crtc_w = crtc->primary->fb->width - x;
	crtc_h = crtc->primary->fb->height - y;

	ret = exynos_plane_mode_set(plane, crtc, crtc->primary->fb, 0, 0, crtc_w, crtc_h,
				    x, y, crtc_w, crtc_h);
	if (ret)
		return ret;

	exynos_drm_crtc_commit(crtc);

	return 0;
}

static int exynos_drm_crtc_mode_set_base(struct drm_crtc *crtc, int x, int y,
					  struct drm_framebuffer *old_fb)
{
	return exynos_drm_crtc_mode_set_commit(crtc, x, y, old_fb);
}

static void exynos_drm_crtc_disable(struct drm_crtc *crtc)
{
	struct drm_plane *plane;
	int ret;

	exynos_drm_crtc_dpms(crtc, DRM_MODE_DPMS_OFF);

	drm_for_each_legacy_plane(plane, &crtc->dev->mode_config.plane_list) {
		if (plane->crtc != crtc)
			continue;

		ret = plane->funcs->disable_plane(plane);
		if (ret)
			DRM_ERROR("Failed to disable plane %d\n", ret);
	}
}

static struct drm_crtc_helper_funcs exynos_crtc_helper_funcs = {
	.dpms		= exynos_drm_crtc_dpms,
	.prepare	= exynos_drm_crtc_prepare,
	.commit		= exynos_drm_crtc_commit,
	.mode_fixup	= exynos_drm_crtc_mode_fixup,
	.mode_set	= exynos_drm_crtc_mode_set,
	.mode_set_base	= exynos_drm_crtc_mode_set_base,
	.disable	= exynos_drm_crtc_disable,
};

static int exynos_drm_crtc_page_flip(struct drm_crtc *crtc,
				     struct drm_framebuffer *fb,
				     struct drm_pending_vblank_event *event,
				     uint32_t page_flip_flags)
{
	struct drm_device *dev = crtc->dev;
	struct exynos_drm_private *dev_priv = dev->dev_private;
	struct exynos_drm_crtc *exynos_crtc = to_exynos_crtc(crtc);
	struct drm_framebuffer *old_fb = crtc->primary->fb;
	int ret = -EINVAL;

	/* when the page flip is requested, crtc's dpms should be on */
	if (exynos_crtc->dpms > DRM_MODE_DPMS_ON) {
		DRM_ERROR("failed page flip request.\n");
		return -EINVAL;
	}

	mutex_lock(&dev->struct_mutex);

	if (event) {
		/*
		 * the pipe from user always is 0 so we can set pipe number
		 * of current owner to event.
		 */
		event->pipe = exynos_crtc->pipe;

		ret = drm_vblank_get(dev, exynos_crtc->pipe);
		if (ret) {
			DRM_DEBUG("failed to acquire vblank counter\n");

			goto out;
		}

		spin_lock_irq(&dev->event_lock);
		list_add_tail(&event->base.link,
				&dev_priv->pageflip_event_list);
		atomic_set(&exynos_crtc->pending_flip, 1);
		spin_unlock_irq(&dev->event_lock);

		crtc->primary->fb = fb;
		ret = exynos_drm_crtc_mode_set_commit(crtc, crtc->x, crtc->y,
						    NULL);
		if (ret) {
			crtc->primary->fb = old_fb;

			spin_lock_irq(&dev->event_lock);
			drm_vblank_put(dev, exynos_crtc->pipe);
			list_del(&event->base.link);
			spin_unlock_irq(&dev->event_lock);

			goto out;
		}
	}
out:
	mutex_unlock(&dev->struct_mutex);
	return ret;
}

static void exynos_drm_crtc_destroy(struct drm_crtc *crtc)
{
	struct exynos_drm_crtc *exynos_crtc = to_exynos_crtc(crtc);
	struct exynos_drm_private *private = crtc->dev->dev_private;

	private->crtc[exynos_crtc->pipe] = NULL;

	drm_crtc_cleanup(crtc);
	kfree(exynos_crtc);
}

static int exynos_drm_crtc_set_property(struct drm_crtc *crtc,
					struct drm_property *property,
					uint64_t val)
{
	struct drm_device *dev = crtc->dev;
	struct exynos_drm_private *dev_priv = dev->dev_private;
	struct exynos_drm_crtc *exynos_crtc = to_exynos_crtc(crtc);

	if (property == dev_priv->crtc_mode_property) {
		enum exynos_crtc_mode mode = val;

		if (mode == exynos_crtc->mode)
			return 0;

		exynos_crtc->mode = mode;

		switch (mode) {
		case CRTC_MODE_NORMAL:
			exynos_drm_crtc_commit(crtc);
			break;
		case CRTC_MODE_BLANK:
			exynos_plane_dpms(exynos_crtc->plane,
					  DRM_MODE_DPMS_OFF);
			break;
		default:
			break;
		}

		return 0;
	}

	return -EINVAL;
}

static struct drm_crtc_funcs exynos_crtc_funcs = {
	.set_config	= drm_crtc_helper_set_config,
	.page_flip	= exynos_drm_crtc_page_flip,
	.destroy	= exynos_drm_crtc_destroy,
	.set_property	= exynos_drm_crtc_set_property,
};

static const struct drm_prop_enum_list mode_names[] = {
	{ CRTC_MODE_NORMAL, "normal" },
	{ CRTC_MODE_BLANK, "blank" },
};

static void exynos_drm_crtc_attach_mode_property(struct drm_crtc *crtc)
{
	struct drm_device *dev = crtc->dev;
	struct exynos_drm_private *dev_priv = dev->dev_private;
	struct drm_property *prop;

	prop = dev_priv->crtc_mode_property;
	if (!prop) {
		prop = drm_property_create_enum(dev, 0, "mode", mode_names,
						ARRAY_SIZE(mode_names));
		if (!prop)
			return;

		dev_priv->crtc_mode_property = prop;
	}

	drm_object_attach_property(&crtc->base, prop, 0);
}

int exynos_drm_crtc_create(struct exynos_drm_manager *manager)
{
	struct exynos_drm_crtc *exynos_crtc;
	struct exynos_drm_private *private = manager->drm_dev->dev_private;
	struct drm_crtc *crtc;

	exynos_crtc = kzalloc(sizeof(*exynos_crtc), GFP_KERNEL);
	if (!exynos_crtc)
		return -ENOMEM;

	init_waitqueue_head(&exynos_crtc->pending_flip_queue);
	atomic_set(&exynos_crtc->pending_flip, 0);

	exynos_crtc->dpms = DRM_MODE_DPMS_OFF;
	exynos_crtc->manager = manager;
	exynos_crtc->pipe = manager->pipe;
	exynos_crtc->plane = exynos_plane_init(manager->drm_dev,
				1 << manager->pipe, true);
	if (!exynos_crtc->plane) {
		kfree(exynos_crtc);
		return -ENOMEM;
	}

	crtc = &exynos_crtc->drm_crtc;

	private->crtc[manager->pipe] = crtc;

	drm_crtc_init(manager->drm_dev, crtc, &exynos_crtc_funcs);
	drm_crtc_helper_add(crtc, &exynos_crtc_helper_funcs);

	exynos_drm_crtc_attach_mode_property(crtc);

	return 0;
}

int exynos_drm_crtc_enable_vblank(struct drm_device *dev, int pipe)
{
	struct exynos_drm_private *private = dev->dev_private;
	struct exynos_drm_crtc *exynos_crtc =
		to_exynos_crtc(private->crtc[pipe]);
	struct exynos_drm_manager *manager = exynos_crtc->manager;

	if (exynos_crtc->dpms != DRM_MODE_DPMS_ON)
		return -EPERM;

	if (manager->ops->enable_vblank)
		manager->ops->enable_vblank(manager);

	return 0;
}

void exynos_drm_crtc_disable_vblank(struct drm_device *dev, int pipe)
{
	struct exynos_drm_private *private = dev->dev_private;
	struct exynos_drm_crtc *exynos_crtc =
		to_exynos_crtc(private->crtc[pipe]);
	struct exynos_drm_manager *manager = exynos_crtc->manager;

	if (exynos_crtc->dpms != DRM_MODE_DPMS_ON)
		return;

	if (manager->ops->disable_vblank)
		manager->ops->disable_vblank(manager);
}

void exynos_drm_crtc_finish_pageflip(struct drm_device *dev, int pipe)
{
	struct exynos_drm_private *dev_priv = dev->dev_private;
	struct drm_pending_vblank_event *e, *t;
	struct drm_crtc *drm_crtc = dev_priv->crtc[pipe];
	struct exynos_drm_crtc *exynos_crtc = to_exynos_crtc(drm_crtc);
	unsigned long flags;

	spin_lock_irqsave(&dev->event_lock, flags);

	list_for_each_entry_safe(e, t, &dev_priv->pageflip_event_list,
			base.link) {
		/* if event's pipe isn't same as crtc then ignore it. */
		if (pipe != e->pipe)
			continue;

		list_del(&e->base.link);
		drm_send_vblank_event(dev, -1, e);
		drm_vblank_put(dev, pipe);
		atomic_set(&exynos_crtc->pending_flip, 0);
		wake_up(&exynos_crtc->pending_flip_queue);
	}

	spin_unlock_irqrestore(&dev->event_lock, flags);
}

void exynos_drm_crtc_plane_mode_set(struct drm_crtc *crtc,
			struct exynos_drm_overlay *overlay)
{
	struct exynos_drm_manager *manager = to_exynos_crtc(crtc)->manager;

	if (manager->ops->win_mode_set)
		manager->ops->win_mode_set(manager, overlay);
}

void exynos_drm_crtc_plane_commit(struct drm_crtc *crtc, int zpos)
{
	struct exynos_drm_manager *manager = to_exynos_crtc(crtc)->manager;

	if (manager->ops->win_commit)
		manager->ops->win_commit(manager, zpos);
}

void exynos_drm_crtc_plane_enable(struct drm_crtc *crtc, int zpos)
{
	struct exynos_drm_manager *manager = to_exynos_crtc(crtc)->manager;

	if (manager->ops->win_enable)
		manager->ops->win_enable(manager, zpos);
}

void exynos_drm_crtc_plane_disable(struct drm_crtc *crtc, int zpos)
{
	struct exynos_drm_manager *manager = to_exynos_crtc(crtc)->manager;

	if (manager->ops->win_disable)
		manager->ops->win_disable(manager, zpos);
}

void exynos_drm_crtc_complete_scanout(struct drm_framebuffer *fb)
{
	struct exynos_drm_manager *manager;
	struct drm_device *dev = fb->dev;
	struct drm_crtc *crtc;

	/*
	 * make sure that overlay data are updated to real hardware
	 * for all encoders.
	 */
	list_for_each_entry(crtc, &dev->mode_config.crtc_list, head) {
		manager = to_exynos_crtc(crtc)->manager;

		/*
		 * wait for vblank interrupt
		 * - this makes sure that overlay data are updated to
		 *	real hardware.
		 */
		if (manager->ops->wait_for_vblank)
			manager->ops->wait_for_vblank(manager);
	}
}<|MERGE_RESOLUTION|>--- conflicted
+++ resolved
@@ -145,10 +145,7 @@
 
 	plane->crtc = crtc;
 	plane->fb = crtc->primary->fb;
-<<<<<<< HEAD
-=======
 	drm_framebuffer_reference(plane->fb);
->>>>>>> f58b8487
 
 	return 0;
 }
