/*
 *  dock.c - ACPI dock station driver
 *
 *  Copyright (C) 2006 Kristen Carlson Accardi <kristen.c.accardi@intel.com>
 *
 * ~~~~~~~~~~~~~~~~~~~~~~~~~~~~~~~~~~~~~~~~~~~~~~~~~~~~~~~~~~~~~~~~~~~~~~~~~~
 *
 *  This program is free software; you can redistribute it and/or modify
 *  it under the terms of the GNU General Public License as published by
 *  the Free Software Foundation; either version 2 of the License, or (at
 *  your option) any later version.
 *
 *  This program is distributed in the hope that it will be useful, but
 *  WITHOUT ANY WARRANTY; without even the implied warranty of
 *  MERCHANTABILITY or FITNESS FOR A PARTICULAR PURPOSE.  See the GNU
 *  General Public License for more details.
 *
 *  You should have received a copy of the GNU General Public License along
 *  with this program; if not, write to the Free Software Foundation, Inc.,
 *  59 Temple Place, Suite 330, Boston, MA 02111-1307 USA.
 *
 * ~~~~~~~~~~~~~~~~~~~~~~~~~~~~~~~~~~~~~~~~~~~~~~~~~~~~~~~~~~~~~~~~~~~~~~~~~~
 */

#include <linux/kernel.h>
#include <linux/module.h>
#include <linux/slab.h>
#include <linux/init.h>
#include <linux/types.h>
#include <linux/notifier.h>
#include <linux/platform_device.h>
#include <linux/jiffies.h>
#include <linux/stddef.h>
#include <linux/acpi.h>
<<<<<<< HEAD

#include "internal.h"
=======
>>>>>>> c713cd7f

#define PREFIX "ACPI: "

#define ACPI_DOCK_DRIVER_DESCRIPTION "ACPI Dock Station Driver"

ACPI_MODULE_NAME("dock");
MODULE_AUTHOR("Kristen Carlson Accardi");
MODULE_DESCRIPTION(ACPI_DOCK_DRIVER_DESCRIPTION);
MODULE_LICENSE("GPL");

static bool immediate_undock = 1;
module_param(immediate_undock, bool, 0644);
MODULE_PARM_DESC(immediate_undock, "1 (default) will cause the driver to "
	"undock immediately when the undock button is pressed, 0 will cause"
	" the driver to wait for userspace to write the undock sysfs file "
	" before undocking");

static const struct acpi_device_id dock_device_ids[] = {
	{"LNXDOCK", 0},
	{"", 0},
};
MODULE_DEVICE_TABLE(acpi, dock_device_ids);

struct dock_station {
	acpi_handle handle;
	unsigned long last_dock_time;
	u32 flags;
	struct list_head dependent_devices;

	struct list_head sibling;
	struct platform_device *dock_device;
};
static LIST_HEAD(dock_stations);
static int dock_station_count;
static DEFINE_MUTEX(hotplug_lock);

struct dock_dependent_device {
	struct list_head list;
	acpi_handle handle;
	const struct acpi_dock_ops *hp_ops;
	void *hp_context;
	unsigned int hp_refcount;
	void (*hp_release)(void *);
};

#define DOCK_DOCKING	0x00000001
#define DOCK_UNDOCKING  0x00000002
#define DOCK_IS_DOCK	0x00000010
#define DOCK_IS_ATA	0x00000020
#define DOCK_IS_BAT	0x00000040
#define DOCK_EVENT	3
#define UNDOCK_EVENT	2

enum dock_callback_type {
	DOCK_CALL_HANDLER,
	DOCK_CALL_FIXUP,
	DOCK_CALL_UEVENT,
};

/*****************************************************************************
 *                         Dock Dependent device functions                   *
 *****************************************************************************/
/**
 * add_dock_dependent_device - associate a device with the dock station
 * @ds: The dock station
 * @handle: handle of the dependent device
 *
 * Add the dependent device to the dock's dependent device list.
 */
static int __init
add_dock_dependent_device(struct dock_station *ds, acpi_handle handle)
{
	struct dock_dependent_device *dd;

	dd = kzalloc(sizeof(*dd), GFP_KERNEL);
	if (!dd)
		return -ENOMEM;

	dd->handle = handle;
	INIT_LIST_HEAD(&dd->list);
	list_add_tail(&dd->list, &ds->dependent_devices);

	return 0;
}

static void remove_dock_dependent_devices(struct dock_station *ds)
{
	struct dock_dependent_device *dd, *aux;

	list_for_each_entry_safe(dd, aux, &ds->dependent_devices, list) {
		list_del(&dd->list);
		kfree(dd);
	}
}

/**
 * dock_init_hotplug - Initialize a hotplug device on a docking station.
 * @dd: Dock-dependent device.
 * @ops: Dock operations to attach to the dependent device.
 * @context: Data to pass to the @ops callbacks and @release.
 * @init: Optional initialization routine to run after setting up context.
 * @release: Optional release routine to run on removal.
 */
static int dock_init_hotplug(struct dock_dependent_device *dd,
			     const struct acpi_dock_ops *ops, void *context,
			     void (*init)(void *), void (*release)(void *))
{
	int ret = 0;

	mutex_lock(&hotplug_lock);
	if (WARN_ON(dd->hp_context)) {
		ret = -EEXIST;
	} else {
		dd->hp_refcount = 1;
		dd->hp_ops = ops;
		dd->hp_context = context;
		dd->hp_release = release;
		if (init)
			init(context);
	}
	mutex_unlock(&hotplug_lock);
	return ret;
}

/**
 * dock_release_hotplug - Decrement hotplug reference counter of dock device.
 * @dd: Dock-dependent device.
 *
 * Decrement the reference counter of @dd and if 0, detach its hotplug
 * operations from it, reset its context pointer and run the optional release
 * routine if present.
 */
static void dock_release_hotplug(struct dock_dependent_device *dd)
{
	mutex_lock(&hotplug_lock);
	if (dd->hp_context && !--dd->hp_refcount) {
		void (*release)(void *) = dd->hp_release;
		void *context = dd->hp_context;

		dd->hp_ops = NULL;
		dd->hp_context = NULL;
		dd->hp_release = NULL;
		if (release)
			release(context);
	}
	mutex_unlock(&hotplug_lock);
}

static void dock_hotplug_event(struct dock_dependent_device *dd, u32 event,
			       enum dock_callback_type cb_type)
{
	acpi_notify_handler cb = NULL;
	bool run = false;

	mutex_lock(&hotplug_lock);

	if (dd->hp_context) {
		run = true;
		dd->hp_refcount++;
		if (dd->hp_ops) {
			switch (cb_type) {
			case DOCK_CALL_FIXUP:
				cb = dd->hp_ops->fixup;
				break;
			case DOCK_CALL_UEVENT:
				cb = dd->hp_ops->uevent;
				break;
			default:
				cb = dd->hp_ops->handler;
			}
		}
	}

	mutex_unlock(&hotplug_lock);

	if (!run)
		return;

	if (cb)
		cb(dd->handle, event, dd->hp_context);

	dock_release_hotplug(dd);
}

/**
 * find_dock_dependent_device - get a device dependent on this dock
 * @ds: the dock station
 * @handle: the acpi_handle of the device we want
 *
 * iterate over the dependent device list for this dock.  If the
 * dependent device matches the handle, return.
 */
static struct dock_dependent_device *
find_dock_dependent_device(struct dock_station *ds, acpi_handle handle)
{
	struct dock_dependent_device *dd;

	list_for_each_entry(dd, &ds->dependent_devices, list)
		if (handle == dd->handle)
			return dd;

	return NULL;
}

/*****************************************************************************
 *                         Dock functions                                    *
 *****************************************************************************/
static int __init is_battery(acpi_handle handle)
{
	struct acpi_device_info *info;
	int ret = 1;

	if (!ACPI_SUCCESS(acpi_get_object_info(handle, &info)))
		return 0;
	if (!(info->valid & ACPI_VALID_HID))
		ret = 0;
	else
		ret = !strcmp("PNP0C0A", info->hardware_id.string);

	kfree(info);
	return ret;
}

/* Check whether ACPI object is an ejectable battery or disk bay */
static bool __init is_ejectable_bay(acpi_handle handle)
{
	if (acpi_has_method(handle, "_EJ0") && is_battery(handle))
		return true;

	return acpi_bay_match(handle);
}

/**
 * is_dock_device - see if a device is on a dock station
 * @handle: acpi handle of the device
 *
 * If this device is either the dock station itself,
 * or is a device dependent on the dock station, then it
 * is a dock device
 */
int is_dock_device(acpi_handle handle)
{
	struct dock_station *dock_station;

	if (!dock_station_count)
		return 0;

	if (acpi_dock_match(handle))
		return 1;

	list_for_each_entry(dock_station, &dock_stations, sibling)
		if (find_dock_dependent_device(dock_station, handle))
			return 1;

	return 0;
}
EXPORT_SYMBOL_GPL(is_dock_device);

/**
 * dock_present - see if the dock station is present.
 * @ds: the dock station
 *
 * execute the _STA method.  note that present does not
 * imply that we are docked.
 */
static int dock_present(struct dock_station *ds)
{
	unsigned long long sta;
	acpi_status status;

	if (ds) {
		status = acpi_evaluate_integer(ds->handle, "_STA", NULL, &sta);
		if (ACPI_SUCCESS(status) && sta)
			return 1;
	}
	return 0;
}

/**
 * dock_create_acpi_device - add new devices to acpi
 * @handle - handle of the device to add
 *
 *  This function will create a new acpi_device for the given
 *  handle if one does not exist already.  This should cause
 *  acpi to scan for drivers for the given devices, and call
 *  matching driver's add routine.
 */
static void dock_create_acpi_device(acpi_handle handle)
{
	struct acpi_device *device = NULL;
	int ret;

	acpi_bus_get_device(handle, &device);
	if (!acpi_device_enumerated(device)) {
		ret = acpi_bus_scan(handle);
		if (ret)
			pr_debug("error adding bus, %x\n", -ret);
	}
}

/**
 * dock_remove_acpi_device - remove the acpi_device struct from acpi
 * @handle - the handle of the device to remove
 *
 *  Tell acpi to remove the acpi_device.  This should cause any loaded
 *  driver to have it's remove routine called.
 */
static void dock_remove_acpi_device(acpi_handle handle)
{
	struct acpi_device *device;

	if (!acpi_bus_get_device(handle, &device))
		acpi_bus_trim(device);
}

/**
 * hot_remove_dock_devices - Remove dock station devices.
 * @ds: Dock station.
 */
static void hot_remove_dock_devices(struct dock_station *ds)
{
	struct dock_dependent_device *dd;

	/*
	 * Walk the list in reverse order so that devices that have been added
	 * last are removed first (in case there are some indirect dependencies
	 * between them).
	 */
	list_for_each_entry_reverse(dd, &ds->dependent_devices, list)
		dock_hotplug_event(dd, ACPI_NOTIFY_EJECT_REQUEST, false);

	list_for_each_entry_reverse(dd, &ds->dependent_devices, list)
		dock_remove_acpi_device(dd->handle);
}

/**
 * hotplug_dock_devices - Insert devices on a dock station.
 * @ds: the dock station
 * @event: either bus check or device check request
 *
 * Some devices on the dock station need to have drivers called
 * to perform hotplug operations after a dock event has occurred.
 * Traverse the list of dock devices that have registered a
 * hotplug handler, and call the handler.
 */
static void hotplug_dock_devices(struct dock_station *ds, u32 event)
{
	struct dock_dependent_device *dd;

	/* Call driver specific post-dock fixups. */
	list_for_each_entry(dd, &ds->dependent_devices, list)
		dock_hotplug_event(dd, event, DOCK_CALL_FIXUP);

	/* Call driver specific hotplug functions. */
	list_for_each_entry(dd, &ds->dependent_devices, list)
		dock_hotplug_event(dd, event, DOCK_CALL_HANDLER);

	/*
	 * Now make sure that an acpi_device is created for each dependent
	 * device.  That will cause scan handlers to be attached to device
	 * objects or acpi_drivers to be stopped/started if they are present.
	 */
	list_for_each_entry(dd, &ds->dependent_devices, list)
		dock_create_acpi_device(dd->handle);
}

static void dock_event(struct dock_station *ds, u32 event, int num)
{
	struct device *dev = &ds->dock_device->dev;
	char event_string[13];
	char *envp[] = { event_string, NULL };
	struct dock_dependent_device *dd;

	if (num == UNDOCK_EVENT)
		sprintf(event_string, "EVENT=undock");
	else
		sprintf(event_string, "EVENT=dock");

	/*
	 * Indicate that the status of the dock station has
	 * changed.
	 */
	if (num == DOCK_EVENT)
		kobject_uevent_env(&dev->kobj, KOBJ_CHANGE, envp);

	list_for_each_entry(dd, &ds->dependent_devices, list)
		dock_hotplug_event(dd, event, DOCK_CALL_UEVENT);

	if (num != DOCK_EVENT)
		kobject_uevent_env(&dev->kobj, KOBJ_CHANGE, envp);
}

/**
 * handle_dock - handle a dock event
 * @ds: the dock station
 * @dock: to dock, or undock - that is the question
 *
 * Execute the _DCK method in response to an acpi event
 */
static void handle_dock(struct dock_station *ds, int dock)
{
	acpi_status status;
	struct acpi_object_list arg_list;
	union acpi_object arg;
	unsigned long long value;

	acpi_handle_info(ds->handle, "%s\n", dock ? "docking" : "undocking");

	/* _DCK method has one argument */
	arg_list.count = 1;
	arg_list.pointer = &arg;
	arg.type = ACPI_TYPE_INTEGER;
	arg.integer.value = dock;
	status = acpi_evaluate_integer(ds->handle, "_DCK", &arg_list, &value);
	if (ACPI_FAILURE(status) && status != AE_NOT_FOUND)
		acpi_handle_err(ds->handle, "Failed to execute _DCK (0x%x)\n",
				status);
}

static inline void dock(struct dock_station *ds)
{
	handle_dock(ds, 1);
}

static inline void undock(struct dock_station *ds)
{
	handle_dock(ds, 0);
}

static inline void begin_dock(struct dock_station *ds)
{
	ds->flags |= DOCK_DOCKING;
}

static inline void complete_dock(struct dock_station *ds)
{
	ds->flags &= ~(DOCK_DOCKING);
	ds->last_dock_time = jiffies;
}

static inline void begin_undock(struct dock_station *ds)
{
	ds->flags |= DOCK_UNDOCKING;
}

static inline void complete_undock(struct dock_station *ds)
{
	ds->flags &= ~(DOCK_UNDOCKING);
}

/**
 * dock_in_progress - see if we are in the middle of handling a dock event
 * @ds: the dock station
 *
 * Sometimes while docking, false dock events can be sent to the driver
 * because good connections aren't made or some other reason.  Ignore these
 * if we are in the middle of doing something.
 */
static int dock_in_progress(struct dock_station *ds)
{
	if ((ds->flags & DOCK_DOCKING) ||
	    time_before(jiffies, (ds->last_dock_time + HZ)))
		return 1;
	return 0;
}

/**
 * register_hotplug_dock_device - register a hotplug function
 * @handle: the handle of the device
 * @ops: handlers to call after docking
 * @context: device specific data
 * @init: Optional initialization routine to run after registration
 * @release: Optional release routine to run on unregistration
 *
 * If a driver would like to perform a hotplug operation after a dock
 * event, they can register an acpi_notifiy_handler to be called by
 * the dock driver after _DCK is executed.
 */
int register_hotplug_dock_device(acpi_handle handle,
				 const struct acpi_dock_ops *ops, void *context,
				 void (*init)(void *), void (*release)(void *))
{
	struct dock_dependent_device *dd;
	struct dock_station *dock_station;
	int ret = -EINVAL;

	if (WARN_ON(!context))
		return -EINVAL;

	if (!dock_station_count)
		return -ENODEV;

	/*
	 * make sure this handle is for a device dependent on the dock,
	 * this would include the dock station itself
	 */
	list_for_each_entry(dock_station, &dock_stations, sibling) {
		/*
		 * An ATA bay can be in a dock and itself can be ejected
		 * separately, so there are two 'dock stations' which need the
		 * ops
		 */
		dd = find_dock_dependent_device(dock_station, handle);
		if (dd && !dock_init_hotplug(dd, ops, context, init, release))
			ret = 0;
	}

	return ret;
}
EXPORT_SYMBOL_GPL(register_hotplug_dock_device);

/**
 * unregister_hotplug_dock_device - remove yourself from the hotplug list
 * @handle: the acpi handle of the device
 */
void unregister_hotplug_dock_device(acpi_handle handle)
{
	struct dock_dependent_device *dd;
	struct dock_station *dock_station;

	if (!dock_station_count)
		return;

	list_for_each_entry(dock_station, &dock_stations, sibling) {
		dd = find_dock_dependent_device(dock_station, handle);
		if (dd)
			dock_release_hotplug(dd);
	}
}
EXPORT_SYMBOL_GPL(unregister_hotplug_dock_device);

/**
 * handle_eject_request - handle an undock request checking for error conditions
 *
 * Check to make sure the dock device is still present, then undock and
 * hotremove all the devices that may need removing.
 */
static int handle_eject_request(struct dock_station *ds, u32 event)
{
	if (dock_in_progress(ds))
		return -EBUSY;

	/*
	 * here we need to generate the undock
	 * event prior to actually doing the undock
	 * so that the device struct still exists.
	 * Also, even send the dock event if the
	 * device is not present anymore
	 */
	dock_event(ds, event, UNDOCK_EVENT);

	hot_remove_dock_devices(ds);
	undock(ds);
	acpi_evaluate_lck(ds->handle, 0);
	acpi_evaluate_ej0(ds->handle);
	if (dock_present(ds)) {
		acpi_handle_err(ds->handle, "Unable to undock!\n");
		return -EBUSY;
	}
	complete_undock(ds);
	return 0;
}

/**
 * dock_notify - act upon an acpi dock notification
 * @ds: dock station
 * @event: the acpi event
 *
 * If we are notified to dock, then check to see if the dock is
 * present and then dock.  Notify all drivers of the dock event,
 * and then hotplug and devices that may need hotplugging.
 */
static void dock_notify(struct dock_station *ds, u32 event)
{
	acpi_handle handle = ds->handle;
	struct acpi_device *ad;
	int surprise_removal = 0;

	/*
	 * According to acpi spec 3.0a, if a DEVICE_CHECK notification
	 * is sent and _DCK is present, it is assumed to mean an undock
	 * request.
	 */
	if ((ds->flags & DOCK_IS_DOCK) && event == ACPI_NOTIFY_DEVICE_CHECK)
		event = ACPI_NOTIFY_EJECT_REQUEST;

	/*
	 * dock station: BUS_CHECK - docked or surprise removal
	 *		 DEVICE_CHECK - undocked
	 * other device: BUS_CHECK/DEVICE_CHECK - added or surprise removal
	 *
	 * To simplify event handling, dock dependent device handler always
	 * get ACPI_NOTIFY_BUS_CHECK/ACPI_NOTIFY_DEVICE_CHECK for add and
	 * ACPI_NOTIFY_EJECT_REQUEST for removal
	 */
	switch (event) {
	case ACPI_NOTIFY_BUS_CHECK:
	case ACPI_NOTIFY_DEVICE_CHECK:
		if (!dock_in_progress(ds) && acpi_bus_get_device(handle, &ad)) {
			begin_dock(ds);
			dock(ds);
			if (!dock_present(ds)) {
				acpi_handle_err(handle, "Unable to dock!\n");
				complete_dock(ds);
				break;
			}
			hotplug_dock_devices(ds, event);
			complete_dock(ds);
			dock_event(ds, event, DOCK_EVENT);
			acpi_evaluate_lck(ds->handle, 1);
			acpi_update_all_gpes();
			break;
		}
		if (dock_present(ds) || dock_in_progress(ds))
			break;
		/* This is a surprise removal */
		surprise_removal = 1;
		event = ACPI_NOTIFY_EJECT_REQUEST;
		/* Fall back */
	case ACPI_NOTIFY_EJECT_REQUEST:
		begin_undock(ds);
		if ((immediate_undock && !(ds->flags & DOCK_IS_ATA))
		   || surprise_removal)
			handle_eject_request(ds, event);
		else
			dock_event(ds, event, UNDOCK_EVENT);
		break;
	default:
		acpi_handle_err(handle, "Unknown dock event %d\n", event);
	}
}

static void acpi_dock_deferred_cb(void *data, u32 event)
{
	acpi_scan_lock_acquire();
	dock_notify(data, event);
	acpi_scan_lock_release();
}

static void dock_notify_handler(acpi_handle handle, u32 event, void *data)
{
	if (event != ACPI_NOTIFY_BUS_CHECK && event != ACPI_NOTIFY_DEVICE_CHECK
	   && event != ACPI_NOTIFY_EJECT_REQUEST)
		return;

	acpi_hotplug_execute(acpi_dock_deferred_cb, data, event);
}

/**
 * find_dock_devices - find devices on the dock station
 * @handle: the handle of the device we are examining
 * @lvl: unused
 * @context: the dock station private data
 * @rv: unused
 *
 * This function is called by acpi_walk_namespace.  It will
 * check to see if an object has an _EJD method.  If it does, then it
 * will see if it is dependent on the dock station.
 */
static acpi_status __init find_dock_devices(acpi_handle handle, u32 lvl,
					    void *context, void **rv)
{
	struct dock_station *ds = context;
	acpi_handle ejd = NULL;

	acpi_bus_get_ejd(handle, &ejd);
	if (ejd == ds->handle)
		add_dock_dependent_device(ds, handle);

	return AE_OK;
}

/*
 * show_docked - read method for "docked" file in sysfs
 */
static ssize_t show_docked(struct device *dev,
			   struct device_attribute *attr, char *buf)
{
	struct acpi_device *tmp;

	struct dock_station *dock_station = dev->platform_data;

	if (!acpi_bus_get_device(dock_station->handle, &tmp))
		return snprintf(buf, PAGE_SIZE, "1\n");
	return snprintf(buf, PAGE_SIZE, "0\n");
}
static DEVICE_ATTR(docked, S_IRUGO, show_docked, NULL);

/*
 * show_flags - read method for flags file in sysfs
 */
static ssize_t show_flags(struct device *dev,
			  struct device_attribute *attr, char *buf)
{
	struct dock_station *dock_station = dev->platform_data;
	return snprintf(buf, PAGE_SIZE, "%d\n", dock_station->flags);

}
static DEVICE_ATTR(flags, S_IRUGO, show_flags, NULL);

/*
 * write_undock - write method for "undock" file in sysfs
 */
static ssize_t write_undock(struct device *dev, struct device_attribute *attr,
			   const char *buf, size_t count)
{
	int ret;
	struct dock_station *dock_station = dev->platform_data;

	if (!count)
		return -EINVAL;

	acpi_scan_lock_acquire();
	begin_undock(dock_station);
	ret = handle_eject_request(dock_station, ACPI_NOTIFY_EJECT_REQUEST);
	acpi_scan_lock_release();
	return ret ? ret: count;
}
static DEVICE_ATTR(undock, S_IWUSR, NULL, write_undock);

/*
 * show_dock_uid - read method for "uid" file in sysfs
 */
static ssize_t show_dock_uid(struct device *dev,
			     struct device_attribute *attr, char *buf)
{
	unsigned long long lbuf;
	struct dock_station *dock_station = dev->platform_data;
	acpi_status status = acpi_evaluate_integer(dock_station->handle,
					"_UID", NULL, &lbuf);
	if (ACPI_FAILURE(status))
	    return 0;

	return snprintf(buf, PAGE_SIZE, "%llx\n", lbuf);
}
static DEVICE_ATTR(uid, S_IRUGO, show_dock_uid, NULL);

static ssize_t show_dock_type(struct device *dev,
		struct device_attribute *attr, char *buf)
{
	struct dock_station *dock_station = dev->platform_data;
	char *type;

	if (dock_station->flags & DOCK_IS_DOCK)
		type = "dock_station";
	else if (dock_station->flags & DOCK_IS_ATA)
		type = "ata_bay";
	else if (dock_station->flags & DOCK_IS_BAT)
		type = "battery_bay";
	else
		type = "unknown";

	return snprintf(buf, PAGE_SIZE, "%s\n", type);
}
static DEVICE_ATTR(type, S_IRUGO, show_dock_type, NULL);

static struct attribute *dock_attributes[] = {
	&dev_attr_docked.attr,
	&dev_attr_flags.attr,
	&dev_attr_undock.attr,
	&dev_attr_uid.attr,
	&dev_attr_type.attr,
	NULL
};

static struct attribute_group dock_attribute_group = {
	.attrs = dock_attributes
};

/**
 * dock_add - add a new dock station
 * @handle: the dock station handle
 *
 * allocated and initialize a new dock station device.  Find all devices
 * that are on the dock station, and register for dock event notifications.
 */
static int __init dock_add(acpi_handle handle)
{
	struct dock_station *dock_station, ds = { NULL, };
	struct platform_device *dd;
	acpi_status status;
	int ret;

	dd = platform_device_register_data(NULL, "dock", dock_station_count,
					   &ds, sizeof(ds));
	if (IS_ERR(dd))
		return PTR_ERR(dd);

	dock_station = dd->dev.platform_data;

	dock_station->handle = handle;
	dock_station->dock_device = dd;
	dock_station->last_dock_time = jiffies - HZ;

	INIT_LIST_HEAD(&dock_station->sibling);
	INIT_LIST_HEAD(&dock_station->dependent_devices);

	/* we want the dock device to send uevents */
	dev_set_uevent_suppress(&dd->dev, 0);

	if (acpi_dock_match(handle))
		dock_station->flags |= DOCK_IS_DOCK;
	if (acpi_ata_match(handle))
		dock_station->flags |= DOCK_IS_ATA;
	if (is_battery(handle))
		dock_station->flags |= DOCK_IS_BAT;

	ret = sysfs_create_group(&dd->dev.kobj, &dock_attribute_group);
	if (ret)
		goto err_unregister;

	/* Find dependent devices */
	acpi_walk_namespace(ACPI_TYPE_DEVICE, ACPI_ROOT_OBJECT,
			    ACPI_UINT32_MAX, find_dock_devices, NULL,
			    dock_station, NULL);

	/* add the dock station as a device dependent on itself */
	ret = add_dock_dependent_device(dock_station, handle);
	if (ret)
		goto err_rmgroup;

	status = acpi_install_notify_handler(handle, ACPI_SYSTEM_NOTIFY,
					     dock_notify_handler, dock_station);
	if (ACPI_FAILURE(status)) {
		ret = -ENODEV;
		goto err_rmgroup;
	}

	dock_station_count++;
	list_add(&dock_station->sibling, &dock_stations);
	return 0;

err_rmgroup:
	remove_dock_dependent_devices(dock_station);
	sysfs_remove_group(&dd->dev.kobj, &dock_attribute_group);
err_unregister:
	platform_device_unregister(dd);
	acpi_handle_err(handle, "%s encountered error %d\n", __func__, ret);
	return ret;
}

/**
 * find_dock_and_bay - look for dock stations and bays
 * @handle: acpi handle of a device
 * @lvl: unused
 * @context: unused
 * @rv: unused
 *
 * This is called by acpi_walk_namespace to look for dock stations and bays.
 */
static acpi_status __init
find_dock_and_bay(acpi_handle handle, u32 lvl, void *context, void **rv)
{
	if (acpi_dock_match(handle) || is_ejectable_bay(handle))
		dock_add(handle);

	return AE_OK;
}

void __init acpi_dock_init(void)
{
	/* look for dock stations and bays */
	acpi_walk_namespace(ACPI_TYPE_DEVICE, ACPI_ROOT_OBJECT,
		ACPI_UINT32_MAX, find_dock_and_bay, NULL, NULL, NULL);

	if (!dock_station_count) {
		pr_info(PREFIX "No dock devices found.\n");
		return;
	}

	pr_info(PREFIX "%s: %d docks/bays found\n",
		ACPI_DOCK_DRIVER_DESCRIPTION, dock_station_count);
}<|MERGE_RESOLUTION|>--- conflicted
+++ resolved
@@ -32,11 +32,8 @@
 #include <linux/jiffies.h>
 #include <linux/stddef.h>
 #include <linux/acpi.h>
-<<<<<<< HEAD
 
 #include "internal.h"
-=======
->>>>>>> c713cd7f
 
 #define PREFIX "ACPI: "
 
