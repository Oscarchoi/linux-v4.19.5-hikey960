config SUNXI_CCU
	bool "Clock support for Allwinner SoCs"
	depends on ARCH_SUNXI || COMPILE_TEST
	select RESET_CONTROLLER
	default ARCH_SUNXI

if SUNXI_CCU

config SUN50I_A64_CCU
	bool "Support for the Allwinner A64 CCU"
	default ARM64 && ARCH_SUNXI
	depends on (ARM64 && ARCH_SUNXI) || COMPILE_TEST

<<<<<<< HEAD
=======
config SUN4I_A10_CCU
	bool "Support for the Allwinner A10/A20 CCU"
	select SUNXI_CCU_DIV
	select SUNXI_CCU_MULT
	select SUNXI_CCU_NK
	select SUNXI_CCU_NKM
	select SUNXI_CCU_NM
	select SUNXI_CCU_MP
	select SUNXI_CCU_PHASE
	default MACH_SUN4I
	default MACH_SUN7I
	depends on MACH_SUN4I || MACH_SUN7I || COMPILE_TEST

>>>>>>> bb176f67
config SUN5I_CCU
	bool "Support for the Allwinner sun5i family CCM"
	default MACH_SUN5I
	depends on MACH_SUN5I || COMPILE_TEST

config SUN6I_A31_CCU
	bool "Support for the Allwinner A31/A31s CCU"
	default MACH_SUN6I
	depends on MACH_SUN6I || COMPILE_TEST

config SUN8I_A23_CCU
	bool "Support for the Allwinner A23 CCU"
	default MACH_SUN8I
	depends on MACH_SUN8I || COMPILE_TEST

config SUN8I_A33_CCU
	bool "Support for the Allwinner A33 CCU"
	default MACH_SUN8I
	depends on MACH_SUN8I || COMPILE_TEST

config SUN8I_A83T_CCU
	bool "Support for the Allwinner A83T CCU"
	default MACH_SUN8I

config SUN8I_H3_CCU
	bool "Support for the Allwinner H3 CCU"
	default MACH_SUN8I || (ARM64 && ARCH_SUNXI)
	depends on MACH_SUN8I || (ARM64 && ARCH_SUNXI) || COMPILE_TEST

config SUN8I_V3S_CCU
	bool "Support for the Allwinner V3s CCU"
<<<<<<< HEAD
=======
	default MACH_SUN8I
	depends on MACH_SUN8I || COMPILE_TEST

config SUN8I_DE2_CCU
	bool "Support for the Allwinner SoCs DE2 CCU"

config SUN8I_R40_CCU
	bool "Support for the Allwinner R40 CCU"
>>>>>>> bb176f67
	default MACH_SUN8I
	depends on MACH_SUN8I || COMPILE_TEST

config SUN8I_DE2_CCU
	bool "Support for the Allwinner SoCs DE2 CCU"

config SUN9I_A80_CCU
	bool "Support for the Allwinner A80 CCU"
	default MACH_SUN9I
	depends on MACH_SUN9I || COMPILE_TEST

config SUN8I_R_CCU
	bool "Support for Allwinner SoCs' PRCM CCUs"
	default MACH_SUN8I || (ARCH_SUNXI && ARM64)

endif<|MERGE_RESOLUTION|>--- conflicted
+++ resolved
@@ -11,8 +11,6 @@
 	default ARM64 && ARCH_SUNXI
 	depends on (ARM64 && ARCH_SUNXI) || COMPILE_TEST
 
-<<<<<<< HEAD
-=======
 config SUN4I_A10_CCU
 	bool "Support for the Allwinner A10/A20 CCU"
 	select SUNXI_CCU_DIV
@@ -26,7 +24,6 @@
 	default MACH_SUN7I
 	depends on MACH_SUN4I || MACH_SUN7I || COMPILE_TEST
 
->>>>>>> bb176f67
 config SUN5I_CCU
 	bool "Support for the Allwinner sun5i family CCM"
 	default MACH_SUN5I
@@ -58,8 +55,6 @@
 
 config SUN8I_V3S_CCU
 	bool "Support for the Allwinner V3s CCU"
-<<<<<<< HEAD
-=======
 	default MACH_SUN8I
 	depends on MACH_SUN8I || COMPILE_TEST
 
@@ -68,12 +63,8 @@
 
 config SUN8I_R40_CCU
 	bool "Support for the Allwinner R40 CCU"
->>>>>>> bb176f67
 	default MACH_SUN8I
 	depends on MACH_SUN8I || COMPILE_TEST
-
-config SUN8I_DE2_CCU
-	bool "Support for the Allwinner SoCs DE2 CCU"
 
 config SUN9I_A80_CCU
 	bool "Support for the Allwinner A80 CCU"
