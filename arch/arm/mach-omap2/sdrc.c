--- conflicted
+++ resolved
@@ -159,9 +159,6 @@
 		(1 << SDRC_POWER_PAGEPOLICY_SHIFT);
 	sdrc_write_reg(l, SDRC_POWER);
 	omap2_sms_save_context();
-<<<<<<< HEAD
-}
-=======
 }
 
 void omap2_sms_write_rot_control(u32 val, unsigned ctx)
@@ -178,4 +175,3 @@
 {
 	sms_write_reg(val, SMS_ROT_PHYSICAL_BA(ctx));
 }
->>>>>>> 2fbe74b9
