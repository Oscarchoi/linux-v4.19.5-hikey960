/*
 * Kernel-based Virtual Machine driver for Linux
 *
 * This module enables machines with Intel VT-x extensions to run virtual
 * machines without emulation or binary translation.
 *
 * Copyright (C) 2006 Qumranet, Inc.
 * Copyright 2010 Red Hat, Inc. and/or its affiliates.
 *
 * Authors:
 *   Avi Kivity   <avi@qumranet.com>
 *   Yaniv Kamay  <yaniv@qumranet.com>
 *
 * This work is licensed under the terms of the GNU GPL, version 2.  See
 * the COPYING file in the top-level directory.
 *
 */

#include <kvm/iodev.h>

#include <linux/kvm_host.h>
#include <linux/kvm.h>
#include <linux/module.h>
#include <linux/errno.h>
#include <linux/percpu.h>
#include <linux/mm.h>
#include <linux/miscdevice.h>
#include <linux/vmalloc.h>
#include <linux/reboot.h>
#include <linux/debugfs.h>
#include <linux/highmem.h>
#include <linux/file.h>
#include <linux/syscore_ops.h>
#include <linux/cpu.h>
#include <linux/sched/signal.h>
#include <linux/sched/mm.h>
#include <linux/sched/stat.h>
#include <linux/cpumask.h>
#include <linux/smp.h>
#include <linux/anon_inodes.h>
#include <linux/profile.h>
#include <linux/kvm_para.h>
#include <linux/pagemap.h>
#include <linux/mman.h>
#include <linux/swap.h>
#include <linux/bitops.h>
#include <linux/spinlock.h>
#include <linux/compat.h>
#include <linux/srcu.h>
#include <linux/hugetlb.h>
#include <linux/slab.h>
#include <linux/sort.h>
#include <linux/bsearch.h>

#include <asm/processor.h>
#include <asm/io.h>
#include <asm/ioctl.h>
#include <linux/uaccess.h>
#include <asm/pgtable.h>

#include "coalesced_mmio.h"
#include "async_pf.h"
#include "vfio.h"

#define CREATE_TRACE_POINTS
#include <trace/events/kvm.h>

/* Worst case buffer size needed for holding an integer. */
#define ITOA_MAX_LEN 12

MODULE_AUTHOR("Qumranet");
MODULE_LICENSE("GPL");

/* Architectures should define their poll value according to the halt latency */
unsigned int halt_poll_ns = KVM_HALT_POLL_NS_DEFAULT;
module_param(halt_poll_ns, uint, 0644);
EXPORT_SYMBOL_GPL(halt_poll_ns);

/* Default doubles per-vcpu halt_poll_ns. */
unsigned int halt_poll_ns_grow = 2;
module_param(halt_poll_ns_grow, uint, 0644);
EXPORT_SYMBOL_GPL(halt_poll_ns_grow);

/* Default resets per-vcpu halt_poll_ns . */
unsigned int halt_poll_ns_shrink;
module_param(halt_poll_ns_shrink, uint, 0644);
EXPORT_SYMBOL_GPL(halt_poll_ns_shrink);

/*
 * Ordering of locks:
 *
 *	kvm->lock --> kvm->slots_lock --> kvm->irq_lock
 */

DEFINE_SPINLOCK(kvm_lock);
static DEFINE_RAW_SPINLOCK(kvm_count_lock);
LIST_HEAD(vm_list);

static cpumask_var_t cpus_hardware_enabled;
static int kvm_usage_count;
static atomic_t hardware_enable_failed;

struct kmem_cache *kvm_vcpu_cache;
EXPORT_SYMBOL_GPL(kvm_vcpu_cache);

static __read_mostly struct preempt_ops kvm_preempt_ops;

struct dentry *kvm_debugfs_dir;
EXPORT_SYMBOL_GPL(kvm_debugfs_dir);

static int kvm_debugfs_num_entries;
static const struct file_operations *stat_fops_per_vm[];

static long kvm_vcpu_ioctl(struct file *file, unsigned int ioctl,
			   unsigned long arg);
#ifdef CONFIG_KVM_COMPAT
static long kvm_vcpu_compat_ioctl(struct file *file, unsigned int ioctl,
				  unsigned long arg);
#define KVM_COMPAT(c)	.compat_ioctl	= (c)
#else
static long kvm_no_compat_ioctl(struct file *file, unsigned int ioctl,
				unsigned long arg) { return -EINVAL; }
#define KVM_COMPAT(c)	.compat_ioctl	= kvm_no_compat_ioctl
#endif
static int hardware_enable_all(void);
static void hardware_disable_all(void);

static void kvm_io_bus_destroy(struct kvm_io_bus *bus);

static void mark_page_dirty_in_slot(struct kvm_memory_slot *memslot, gfn_t gfn);

__visible bool kvm_rebooting;
EXPORT_SYMBOL_GPL(kvm_rebooting);

static bool largepages_enabled = true;

#define KVM_EVENT_CREATE_VM 0
#define KVM_EVENT_DESTROY_VM 1
static void kvm_uevent_notify_change(unsigned int type, struct kvm *kvm);
static unsigned long long kvm_createvm_count;
static unsigned long long kvm_active_vms;

__weak void kvm_arch_mmu_notifier_invalidate_range(struct kvm *kvm,
		unsigned long start, unsigned long end)
{
}

bool kvm_is_reserved_pfn(kvm_pfn_t pfn)
{
	if (pfn_valid(pfn))
		return PageReserved(pfn_to_page(pfn));

	return true;
}

/*
 * Switches to specified vcpu, until a matching vcpu_put()
 */
void vcpu_load(struct kvm_vcpu *vcpu)
{
	int cpu = get_cpu();
	preempt_notifier_register(&vcpu->preempt_notifier);
	kvm_arch_vcpu_load(vcpu, cpu);
	put_cpu();
}
EXPORT_SYMBOL_GPL(vcpu_load);

void vcpu_put(struct kvm_vcpu *vcpu)
{
	preempt_disable();
	kvm_arch_vcpu_put(vcpu);
	preempt_notifier_unregister(&vcpu->preempt_notifier);
	preempt_enable();
}
EXPORT_SYMBOL_GPL(vcpu_put);

/* TODO: merge with kvm_arch_vcpu_should_kick */
static bool kvm_request_needs_ipi(struct kvm_vcpu *vcpu, unsigned req)
{
	int mode = kvm_vcpu_exiting_guest_mode(vcpu);

	/*
	 * We need to wait for the VCPU to reenable interrupts and get out of
	 * READING_SHADOW_PAGE_TABLES mode.
	 */
	if (req & KVM_REQUEST_WAIT)
		return mode != OUTSIDE_GUEST_MODE;

	/*
	 * Need to kick a running VCPU, but otherwise there is nothing to do.
	 */
	return mode == IN_GUEST_MODE;
}

static void ack_flush(void *_completed)
{
}

static inline bool kvm_kick_many_cpus(const struct cpumask *cpus, bool wait)
{
	if (unlikely(!cpus))
		cpus = cpu_online_mask;

	if (cpumask_empty(cpus))
		return false;

	smp_call_function_many(cpus, ack_flush, NULL, wait);
	return true;
}

bool kvm_make_vcpus_request_mask(struct kvm *kvm, unsigned int req,
				 unsigned long *vcpu_bitmap, cpumask_var_t tmp)
{
	int i, cpu, me;
	struct kvm_vcpu *vcpu;
	bool called;

	me = get_cpu();

	kvm_for_each_vcpu(i, vcpu, kvm) {
		if (!test_bit(i, vcpu_bitmap))
			continue;

		kvm_make_request(req, vcpu);
		cpu = vcpu->cpu;

		if (!(req & KVM_REQUEST_NO_WAKEUP) && kvm_vcpu_wake_up(vcpu))
			continue;

		if (tmp != NULL && cpu != -1 && cpu != me &&
		    kvm_request_needs_ipi(vcpu, req))
			__cpumask_set_cpu(cpu, tmp);
	}

	called = kvm_kick_many_cpus(tmp, !!(req & KVM_REQUEST_WAIT));
	put_cpu();

	return called;
}

bool kvm_make_all_cpus_request(struct kvm *kvm, unsigned int req)
{
	cpumask_var_t cpus;
	bool called;
	static unsigned long vcpu_bitmap[BITS_TO_LONGS(KVM_MAX_VCPUS)]
		= {[0 ... BITS_TO_LONGS(KVM_MAX_VCPUS)-1] = ULONG_MAX};

	zalloc_cpumask_var(&cpus, GFP_ATOMIC);

	called = kvm_make_vcpus_request_mask(kvm, req, vcpu_bitmap, cpus);

	free_cpumask_var(cpus);
	return called;
}

#ifndef CONFIG_HAVE_KVM_ARCH_TLB_FLUSH_ALL
void kvm_flush_remote_tlbs(struct kvm *kvm)
{
	/*
	 * Read tlbs_dirty before setting KVM_REQ_TLB_FLUSH in
	 * kvm_make_all_cpus_request.
	 */
	long dirty_count = smp_load_acquire(&kvm->tlbs_dirty);

	/*
	 * We want to publish modifications to the page tables before reading
	 * mode. Pairs with a memory barrier in arch-specific code.
	 * - x86: smp_mb__after_srcu_read_unlock in vcpu_enter_guest
	 * and smp_mb in walk_shadow_page_lockless_begin/end.
	 * - powerpc: smp_mb in kvmppc_prepare_to_enter.
	 *
	 * There is already an smp_mb__after_atomic() before
	 * kvm_make_all_cpus_request() reads vcpu->mode. We reuse that
	 * barrier here.
	 */
	if (kvm_make_all_cpus_request(kvm, KVM_REQ_TLB_FLUSH))
		++kvm->stat.remote_tlb_flush;
	cmpxchg(&kvm->tlbs_dirty, dirty_count, 0);
}
EXPORT_SYMBOL_GPL(kvm_flush_remote_tlbs);
#endif

void kvm_reload_remote_mmus(struct kvm *kvm)
{
	kvm_make_all_cpus_request(kvm, KVM_REQ_MMU_RELOAD);
}

int kvm_vcpu_init(struct kvm_vcpu *vcpu, struct kvm *kvm, unsigned id)
{
	struct page *page;
	int r;

	mutex_init(&vcpu->mutex);
	vcpu->cpu = -1;
	vcpu->kvm = kvm;
	vcpu->vcpu_id = id;
	vcpu->pid = NULL;
	init_swait_queue_head(&vcpu->wq);
	kvm_async_pf_vcpu_init(vcpu);

	vcpu->pre_pcpu = -1;
	INIT_LIST_HEAD(&vcpu->blocked_vcpu_list);

	page = alloc_page(GFP_KERNEL | __GFP_ZERO);
	if (!page) {
		r = -ENOMEM;
		goto fail;
	}
	vcpu->run = page_address(page);

	kvm_vcpu_set_in_spin_loop(vcpu, false);
	kvm_vcpu_set_dy_eligible(vcpu, false);
	vcpu->preempted = false;

	r = kvm_arch_vcpu_init(vcpu);
	if (r < 0)
		goto fail_free_run;
	return 0;

fail_free_run:
	free_page((unsigned long)vcpu->run);
fail:
	return r;
}
EXPORT_SYMBOL_GPL(kvm_vcpu_init);

void kvm_vcpu_uninit(struct kvm_vcpu *vcpu)
{
	/*
	 * no need for rcu_read_lock as VCPU_RUN is the only place that
	 * will change the vcpu->pid pointer and on uninit all file
	 * descriptors are already gone.
	 */
	put_pid(rcu_dereference_protected(vcpu->pid, 1));
	kvm_arch_vcpu_uninit(vcpu);
	free_page((unsigned long)vcpu->run);
}
EXPORT_SYMBOL_GPL(kvm_vcpu_uninit);

#if defined(CONFIG_MMU_NOTIFIER) && defined(KVM_ARCH_WANT_MMU_NOTIFIER)
static inline struct kvm *mmu_notifier_to_kvm(struct mmu_notifier *mn)
{
	return container_of(mn, struct kvm, mmu_notifier);
}

static void kvm_mmu_notifier_change_pte(struct mmu_notifier *mn,
					struct mm_struct *mm,
					unsigned long address,
					pte_t pte)
{
	struct kvm *kvm = mmu_notifier_to_kvm(mn);
	int idx;

	idx = srcu_read_lock(&kvm->srcu);
	spin_lock(&kvm->mmu_lock);
	kvm->mmu_notifier_seq++;
	kvm_set_spte_hva(kvm, address, pte);
	spin_unlock(&kvm->mmu_lock);
	srcu_read_unlock(&kvm->srcu, idx);
}

static void kvm_mmu_notifier_invalidate_range_start(struct mmu_notifier *mn,
						    struct mm_struct *mm,
						    unsigned long start,
						    unsigned long end)
{
	struct kvm *kvm = mmu_notifier_to_kvm(mn);
	int need_tlb_flush = 0, idx;

	idx = srcu_read_lock(&kvm->srcu);
	spin_lock(&kvm->mmu_lock);
	/*
	 * The count increase must become visible at unlock time as no
	 * spte can be established without taking the mmu_lock and
	 * count is also read inside the mmu_lock critical section.
	 */
	kvm->mmu_notifier_count++;
	need_tlb_flush = kvm_unmap_hva_range(kvm, start, end);
	need_tlb_flush |= kvm->tlbs_dirty;
	/* we've to flush the tlb before the pages can be freed */
	if (need_tlb_flush)
		kvm_flush_remote_tlbs(kvm);

	spin_unlock(&kvm->mmu_lock);

	kvm_arch_mmu_notifier_invalidate_range(kvm, start, end);

	srcu_read_unlock(&kvm->srcu, idx);
}

static void kvm_mmu_notifier_invalidate_range_end(struct mmu_notifier *mn,
						  struct mm_struct *mm,
						  unsigned long start,
						  unsigned long end)
{
	struct kvm *kvm = mmu_notifier_to_kvm(mn);

	spin_lock(&kvm->mmu_lock);
	/*
	 * This sequence increase will notify the kvm page fault that
	 * the page that is going to be mapped in the spte could have
	 * been freed.
	 */
	kvm->mmu_notifier_seq++;
	smp_wmb();
	/*
	 * The above sequence increase must be visible before the
	 * below count decrease, which is ensured by the smp_wmb above
	 * in conjunction with the smp_rmb in mmu_notifier_retry().
	 */
	kvm->mmu_notifier_count--;
	spin_unlock(&kvm->mmu_lock);

	BUG_ON(kvm->mmu_notifier_count < 0);
}

static int kvm_mmu_notifier_clear_flush_young(struct mmu_notifier *mn,
					      struct mm_struct *mm,
					      unsigned long start,
					      unsigned long end)
{
	struct kvm *kvm = mmu_notifier_to_kvm(mn);
	int young, idx;

	idx = srcu_read_lock(&kvm->srcu);
	spin_lock(&kvm->mmu_lock);

	young = kvm_age_hva(kvm, start, end);
	if (young)
		kvm_flush_remote_tlbs(kvm);

	spin_unlock(&kvm->mmu_lock);
	srcu_read_unlock(&kvm->srcu, idx);

	return young;
}

static int kvm_mmu_notifier_clear_young(struct mmu_notifier *mn,
					struct mm_struct *mm,
					unsigned long start,
					unsigned long end)
{
	struct kvm *kvm = mmu_notifier_to_kvm(mn);
	int young, idx;

	idx = srcu_read_lock(&kvm->srcu);
	spin_lock(&kvm->mmu_lock);
	/*
	 * Even though we do not flush TLB, this will still adversely
	 * affect performance on pre-Haswell Intel EPT, where there is
	 * no EPT Access Bit to clear so that we have to tear down EPT
	 * tables instead. If we find this unacceptable, we can always
	 * add a parameter to kvm_age_hva so that it effectively doesn't
	 * do anything on clear_young.
	 *
	 * Also note that currently we never issue secondary TLB flushes
	 * from clear_young, leaving this job up to the regular system
	 * cadence. If we find this inaccurate, we might come up with a
	 * more sophisticated heuristic later.
	 */
	young = kvm_age_hva(kvm, start, end);
	spin_unlock(&kvm->mmu_lock);
	srcu_read_unlock(&kvm->srcu, idx);

	return young;
}

static int kvm_mmu_notifier_test_young(struct mmu_notifier *mn,
				       struct mm_struct *mm,
				       unsigned long address)
{
	struct kvm *kvm = mmu_notifier_to_kvm(mn);
	int young, idx;

	idx = srcu_read_lock(&kvm->srcu);
	spin_lock(&kvm->mmu_lock);
	young = kvm_test_age_hva(kvm, address);
	spin_unlock(&kvm->mmu_lock);
	srcu_read_unlock(&kvm->srcu, idx);

	return young;
}

static void kvm_mmu_notifier_release(struct mmu_notifier *mn,
				     struct mm_struct *mm)
{
	struct kvm *kvm = mmu_notifier_to_kvm(mn);
	int idx;

	idx = srcu_read_lock(&kvm->srcu);
	kvm_arch_flush_shadow_all(kvm);
	srcu_read_unlock(&kvm->srcu, idx);
}

static const struct mmu_notifier_ops kvm_mmu_notifier_ops = {
	.flags			= MMU_INVALIDATE_DOES_NOT_BLOCK,
	.invalidate_range_start	= kvm_mmu_notifier_invalidate_range_start,
	.invalidate_range_end	= kvm_mmu_notifier_invalidate_range_end,
	.clear_flush_young	= kvm_mmu_notifier_clear_flush_young,
	.clear_young		= kvm_mmu_notifier_clear_young,
	.test_young		= kvm_mmu_notifier_test_young,
	.change_pte		= kvm_mmu_notifier_change_pte,
	.release		= kvm_mmu_notifier_release,
};

static int kvm_init_mmu_notifier(struct kvm *kvm)
{
	kvm->mmu_notifier.ops = &kvm_mmu_notifier_ops;
	return mmu_notifier_register(&kvm->mmu_notifier, current->mm);
}

#else  /* !(CONFIG_MMU_NOTIFIER && KVM_ARCH_WANT_MMU_NOTIFIER) */

static int kvm_init_mmu_notifier(struct kvm *kvm)
{
	return 0;
}

#endif /* CONFIG_MMU_NOTIFIER && KVM_ARCH_WANT_MMU_NOTIFIER */

static struct kvm_memslots *kvm_alloc_memslots(void)
{
	int i;
	struct kvm_memslots *slots;

	slots = kvzalloc(sizeof(struct kvm_memslots), GFP_KERNEL);
	if (!slots)
		return NULL;

	for (i = 0; i < KVM_MEM_SLOTS_NUM; i++)
		slots->id_to_index[i] = slots->memslots[i].id = i;

	return slots;
}

static void kvm_destroy_dirty_bitmap(struct kvm_memory_slot *memslot)
{
	if (!memslot->dirty_bitmap)
		return;

	kvfree(memslot->dirty_bitmap);
	memslot->dirty_bitmap = NULL;
}

/*
 * Free any memory in @free but not in @dont.
 */
static void kvm_free_memslot(struct kvm *kvm, struct kvm_memory_slot *free,
			      struct kvm_memory_slot *dont)
{
	if (!dont || free->dirty_bitmap != dont->dirty_bitmap)
		kvm_destroy_dirty_bitmap(free);

	kvm_arch_free_memslot(kvm, free, dont);

	free->npages = 0;
}

static void kvm_free_memslots(struct kvm *kvm, struct kvm_memslots *slots)
{
	struct kvm_memory_slot *memslot;

	if (!slots)
		return;

	kvm_for_each_memslot(memslot, slots)
		kvm_free_memslot(kvm, memslot, NULL);

	kvfree(slots);
}

static void kvm_destroy_vm_debugfs(struct kvm *kvm)
{
	int i;

	if (!kvm->debugfs_dentry)
		return;

	debugfs_remove_recursive(kvm->debugfs_dentry);

	if (kvm->debugfs_stat_data) {
		for (i = 0; i < kvm_debugfs_num_entries; i++)
			kfree(kvm->debugfs_stat_data[i]);
		kfree(kvm->debugfs_stat_data);
	}
}

static int kvm_create_vm_debugfs(struct kvm *kvm, int fd)
{
	char dir_name[ITOA_MAX_LEN * 2];
	struct kvm_stat_data *stat_data;
	struct kvm_stats_debugfs_item *p;

	if (!debugfs_initialized())
		return 0;

	snprintf(dir_name, sizeof(dir_name), "%d-%d", task_pid_nr(current), fd);
	kvm->debugfs_dentry = debugfs_create_dir(dir_name, kvm_debugfs_dir);

	kvm->debugfs_stat_data = kcalloc(kvm_debugfs_num_entries,
					 sizeof(*kvm->debugfs_stat_data),
					 GFP_KERNEL);
	if (!kvm->debugfs_stat_data)
		return -ENOMEM;

	for (p = debugfs_entries; p->name; p++) {
		stat_data = kzalloc(sizeof(*stat_data), GFP_KERNEL);
		if (!stat_data)
			return -ENOMEM;

		stat_data->kvm = kvm;
		stat_data->offset = p->offset;
		kvm->debugfs_stat_data[p - debugfs_entries] = stat_data;
		debugfs_create_file(p->name, 0644, kvm->debugfs_dentry,
				    stat_data, stat_fops_per_vm[p->kind]);
	}
	return 0;
}

static struct kvm *kvm_create_vm(unsigned long type)
{
	int r, i;
	struct kvm *kvm = kvm_arch_alloc_vm();

	if (!kvm)
		return ERR_PTR(-ENOMEM);

	spin_lock_init(&kvm->mmu_lock);
	mmgrab(current->mm);
	kvm->mm = current->mm;
	kvm_eventfd_init(kvm);
	mutex_init(&kvm->lock);
	mutex_init(&kvm->irq_lock);
	mutex_init(&kvm->slots_lock);
	refcount_set(&kvm->users_count, 1);
	INIT_LIST_HEAD(&kvm->devices);

	r = kvm_arch_init_vm(kvm, type);
	if (r)
		goto out_err_no_disable;

	r = hardware_enable_all();
	if (r)
		goto out_err_no_disable;

#ifdef CONFIG_HAVE_KVM_IRQFD
	INIT_HLIST_HEAD(&kvm->irq_ack_notifier_list);
#endif

	BUILD_BUG_ON(KVM_MEM_SLOTS_NUM > SHRT_MAX);

	r = -ENOMEM;
	for (i = 0; i < KVM_ADDRESS_SPACE_NUM; i++) {
		struct kvm_memslots *slots = kvm_alloc_memslots();
		if (!slots)
			goto out_err_no_srcu;
		/*
		 * Generations must be different for each address space.
		 * Init kvm generation close to the maximum to easily test the
		 * code of handling generation number wrap-around.
		 */
		slots->generation = i * 2 - 150;
		rcu_assign_pointer(kvm->memslots[i], slots);
	}

	if (init_srcu_struct(&kvm->srcu))
		goto out_err_no_srcu;
	if (init_srcu_struct(&kvm->irq_srcu))
		goto out_err_no_irq_srcu;
	for (i = 0; i < KVM_NR_BUSES; i++) {
		rcu_assign_pointer(kvm->buses[i],
			kzalloc(sizeof(struct kvm_io_bus), GFP_KERNEL));
		if (!kvm->buses[i])
			goto out_err;
	}

	r = kvm_init_mmu_notifier(kvm);
	if (r)
		goto out_err;

	spin_lock(&kvm_lock);
	list_add(&kvm->vm_list, &vm_list);
	spin_unlock(&kvm_lock);

	preempt_notifier_inc();

	return kvm;

out_err:
	cleanup_srcu_struct(&kvm->irq_srcu);
out_err_no_irq_srcu:
	cleanup_srcu_struct(&kvm->srcu);
out_err_no_srcu:
	hardware_disable_all();
out_err_no_disable:
	refcount_set(&kvm->users_count, 0);
	for (i = 0; i < KVM_NR_BUSES; i++)
		kfree(kvm_get_bus(kvm, i));
	for (i = 0; i < KVM_ADDRESS_SPACE_NUM; i++)
		kvm_free_memslots(kvm, __kvm_memslots(kvm, i));
	kvm_arch_free_vm(kvm);
	mmdrop(current->mm);
	return ERR_PTR(r);
}

static void kvm_destroy_devices(struct kvm *kvm)
{
	struct kvm_device *dev, *tmp;

	/*
	 * We do not need to take the kvm->lock here, because nobody else
	 * has a reference to the struct kvm at this point and therefore
	 * cannot access the devices list anyhow.
	 */
	list_for_each_entry_safe(dev, tmp, &kvm->devices, vm_node) {
		list_del(&dev->vm_node);
		dev->ops->destroy(dev);
	}
}

static void kvm_destroy_vm(struct kvm *kvm)
{
	int i;
	struct mm_struct *mm = kvm->mm;

	kvm_uevent_notify_change(KVM_EVENT_DESTROY_VM, kvm);
	kvm_destroy_vm_debugfs(kvm);
	kvm_arch_sync_events(kvm);
	spin_lock(&kvm_lock);
	list_del(&kvm->vm_list);
	spin_unlock(&kvm_lock);
	kvm_free_irq_routing(kvm);
	for (i = 0; i < KVM_NR_BUSES; i++) {
		struct kvm_io_bus *bus = kvm_get_bus(kvm, i);

		if (bus)
			kvm_io_bus_destroy(bus);
		kvm->buses[i] = NULL;
	}
	kvm_coalesced_mmio_free(kvm);
#if defined(CONFIG_MMU_NOTIFIER) && defined(KVM_ARCH_WANT_MMU_NOTIFIER)
	mmu_notifier_unregister(&kvm->mmu_notifier, kvm->mm);
#else
	kvm_arch_flush_shadow_all(kvm);
#endif
	kvm_arch_destroy_vm(kvm);
	kvm_destroy_devices(kvm);
	for (i = 0; i < KVM_ADDRESS_SPACE_NUM; i++)
		kvm_free_memslots(kvm, __kvm_memslots(kvm, i));
	cleanup_srcu_struct(&kvm->irq_srcu);
	cleanup_srcu_struct(&kvm->srcu);
	kvm_arch_free_vm(kvm);
	preempt_notifier_dec();
	hardware_disable_all();
	mmdrop(mm);
}

void kvm_get_kvm(struct kvm *kvm)
{
	refcount_inc(&kvm->users_count);
}
EXPORT_SYMBOL_GPL(kvm_get_kvm);

void kvm_put_kvm(struct kvm *kvm)
{
	if (refcount_dec_and_test(&kvm->users_count))
		kvm_destroy_vm(kvm);
}
EXPORT_SYMBOL_GPL(kvm_put_kvm);


static int kvm_vm_release(struct inode *inode, struct file *filp)
{
	struct kvm *kvm = filp->private_data;

	kvm_irqfd_release(kvm);

	kvm_put_kvm(kvm);
	return 0;
}

/*
 * Allocation size is twice as large as the actual dirty bitmap size.
 * See x86's kvm_vm_ioctl_get_dirty_log() why this is needed.
 */
static int kvm_create_dirty_bitmap(struct kvm_memory_slot *memslot)
{
	unsigned long dirty_bytes = 2 * kvm_dirty_bitmap_bytes(memslot);

	memslot->dirty_bitmap = kvzalloc(dirty_bytes, GFP_KERNEL);
	if (!memslot->dirty_bitmap)
		return -ENOMEM;

	return 0;
}

/*
 * Insert memslot and re-sort memslots based on their GFN,
 * so binary search could be used to lookup GFN.
 * Sorting algorithm takes advantage of having initially
 * sorted array and known changed memslot position.
 */
static void update_memslots(struct kvm_memslots *slots,
			    struct kvm_memory_slot *new)
{
	int id = new->id;
	int i = slots->id_to_index[id];
	struct kvm_memory_slot *mslots = slots->memslots;

	WARN_ON(mslots[i].id != id);
	if (!new->npages) {
		WARN_ON(!mslots[i].npages);
		if (mslots[i].npages)
			slots->used_slots--;
	} else {
		if (!mslots[i].npages)
			slots->used_slots++;
	}

	while (i < KVM_MEM_SLOTS_NUM - 1 &&
	       new->base_gfn <= mslots[i + 1].base_gfn) {
		if (!mslots[i + 1].npages)
			break;
		mslots[i] = mslots[i + 1];
		slots->id_to_index[mslots[i].id] = i;
		i++;
	}

	/*
	 * The ">=" is needed when creating a slot with base_gfn == 0,
	 * so that it moves before all those with base_gfn == npages == 0.
	 *
	 * On the other hand, if new->npages is zero, the above loop has
	 * already left i pointing to the beginning of the empty part of
	 * mslots, and the ">=" would move the hole backwards in this
	 * case---which is wrong.  So skip the loop when deleting a slot.
	 */
	if (new->npages) {
		while (i > 0 &&
		       new->base_gfn >= mslots[i - 1].base_gfn) {
			mslots[i] = mslots[i - 1];
			slots->id_to_index[mslots[i].id] = i;
			i--;
		}
	} else
		WARN_ON_ONCE(i != slots->used_slots);

	mslots[i] = *new;
	slots->id_to_index[mslots[i].id] = i;
}

static int check_memory_region_flags(const struct kvm_userspace_memory_region *mem)
{
	u32 valid_flags = KVM_MEM_LOG_DIRTY_PAGES;

#ifdef __KVM_HAVE_READONLY_MEM
	valid_flags |= KVM_MEM_READONLY;
#endif

	if (mem->flags & ~valid_flags)
		return -EINVAL;

	return 0;
}

static struct kvm_memslots *install_new_memslots(struct kvm *kvm,
		int as_id, struct kvm_memslots *slots)
{
	struct kvm_memslots *old_memslots = __kvm_memslots(kvm, as_id);

	/*
	 * Set the low bit in the generation, which disables SPTE caching
	 * until the end of synchronize_srcu_expedited.
	 */
	WARN_ON(old_memslots->generation & 1);
	slots->generation = old_memslots->generation + 1;

	rcu_assign_pointer(kvm->memslots[as_id], slots);
	synchronize_srcu_expedited(&kvm->srcu);

	/*
	 * Increment the new memslot generation a second time. This prevents
	 * vm exits that race with memslot updates from caching a memslot
	 * generation that will (potentially) be valid forever.
	 *
	 * Generations must be unique even across address spaces.  We do not need
	 * a global counter for that, instead the generation space is evenly split
	 * across address spaces.  For example, with two address spaces, address
	 * space 0 will use generations 0, 4, 8, ... while * address space 1 will
	 * use generations 2, 6, 10, 14, ...
	 */
	slots->generation += KVM_ADDRESS_SPACE_NUM * 2 - 1;

	kvm_arch_memslots_updated(kvm, slots);

	return old_memslots;
}

/*
 * Allocate some memory and give it an address in the guest physical address
 * space.
 *
 * Discontiguous memory is allowed, mostly for framebuffers.
 *
 * Must be called holding kvm->slots_lock for write.
 */
int __kvm_set_memory_region(struct kvm *kvm,
			    const struct kvm_userspace_memory_region *mem)
{
	int r;
	gfn_t base_gfn;
	unsigned long npages;
	struct kvm_memory_slot *slot;
	struct kvm_memory_slot old, new;
	struct kvm_memslots *slots = NULL, *old_memslots;
	int as_id, id;
	enum kvm_mr_change change;

	r = check_memory_region_flags(mem);
	if (r)
		goto out;

	r = -EINVAL;
	as_id = mem->slot >> 16;
	id = (u16)mem->slot;

	/* General sanity checks */
	if (mem->memory_size & (PAGE_SIZE - 1))
		goto out;
	if (mem->guest_phys_addr & (PAGE_SIZE - 1))
		goto out;
	/* We can read the guest memory with __xxx_user() later on. */
	if ((id < KVM_USER_MEM_SLOTS) &&
	    ((mem->userspace_addr & (PAGE_SIZE - 1)) ||
	     !access_ok(VERIFY_WRITE,
			(void __user *)(unsigned long)mem->userspace_addr,
			mem->memory_size)))
		goto out;
	if (as_id >= KVM_ADDRESS_SPACE_NUM || id >= KVM_MEM_SLOTS_NUM)
		goto out;
	if (mem->guest_phys_addr + mem->memory_size < mem->guest_phys_addr)
		goto out;

	slot = id_to_memslot(__kvm_memslots(kvm, as_id), id);
	base_gfn = mem->guest_phys_addr >> PAGE_SHIFT;
	npages = mem->memory_size >> PAGE_SHIFT;

	if (npages > KVM_MEM_MAX_NR_PAGES)
		goto out;

	new = old = *slot;

	new.id = id;
	new.base_gfn = base_gfn;
	new.npages = npages;
	new.flags = mem->flags;

	if (npages) {
		if (!old.npages)
			change = KVM_MR_CREATE;
		else { /* Modify an existing slot. */
			if ((mem->userspace_addr != old.userspace_addr) ||
			    (npages != old.npages) ||
			    ((new.flags ^ old.flags) & KVM_MEM_READONLY))
				goto out;

			if (base_gfn != old.base_gfn)
				change = KVM_MR_MOVE;
			else if (new.flags != old.flags)
				change = KVM_MR_FLAGS_ONLY;
			else { /* Nothing to change. */
				r = 0;
				goto out;
			}
		}
	} else {
		if (!old.npages)
			goto out;

		change = KVM_MR_DELETE;
		new.base_gfn = 0;
		new.flags = 0;
	}

	if ((change == KVM_MR_CREATE) || (change == KVM_MR_MOVE)) {
		/* Check for overlaps */
		r = -EEXIST;
		kvm_for_each_memslot(slot, __kvm_memslots(kvm, as_id)) {
			if (slot->id == id)
				continue;
			if (!((base_gfn + npages <= slot->base_gfn) ||
			      (base_gfn >= slot->base_gfn + slot->npages)))
				goto out;
		}
	}

	/* Free page dirty bitmap if unneeded */
	if (!(new.flags & KVM_MEM_LOG_DIRTY_PAGES))
		new.dirty_bitmap = NULL;

	r = -ENOMEM;
	if (change == KVM_MR_CREATE) {
		new.userspace_addr = mem->userspace_addr;

		if (kvm_arch_create_memslot(kvm, &new, npages))
			goto out_free;
	}

	/* Allocate page dirty bitmap if needed */
	if ((new.flags & KVM_MEM_LOG_DIRTY_PAGES) && !new.dirty_bitmap) {
		if (kvm_create_dirty_bitmap(&new) < 0)
			goto out_free;
	}

	slots = kvzalloc(sizeof(struct kvm_memslots), GFP_KERNEL);
	if (!slots)
		goto out_free;
	memcpy(slots, __kvm_memslots(kvm, as_id), sizeof(struct kvm_memslots));

	if ((change == KVM_MR_DELETE) || (change == KVM_MR_MOVE)) {
		slot = id_to_memslot(slots, id);
		slot->flags |= KVM_MEMSLOT_INVALID;

		old_memslots = install_new_memslots(kvm, as_id, slots);

		/* From this point no new shadow pages pointing to a deleted,
		 * or moved, memslot will be created.
		 *
		 * validation of sp->gfn happens in:
		 *	- gfn_to_hva (kvm_read_guest, gfn_to_pfn)
		 *	- kvm_is_visible_gfn (mmu_check_roots)
		 */
		kvm_arch_flush_shadow_memslot(kvm, slot);

		/*
		 * We can re-use the old_memslots from above, the only difference
		 * from the currently installed memslots is the invalid flag.  This
		 * will get overwritten by update_memslots anyway.
		 */
		slots = old_memslots;
	}

	r = kvm_arch_prepare_memory_region(kvm, &new, mem, change);
	if (r)
		goto out_slots;

	/* actual memory is freed via old in kvm_free_memslot below */
	if (change == KVM_MR_DELETE) {
		new.dirty_bitmap = NULL;
		memset(&new.arch, 0, sizeof(new.arch));
	}

	update_memslots(slots, &new);
	old_memslots = install_new_memslots(kvm, as_id, slots);

	kvm_arch_commit_memory_region(kvm, mem, &old, &new, change);

	kvm_free_memslot(kvm, &old, &new);
	kvfree(old_memslots);
	return 0;

out_slots:
	kvfree(slots);
out_free:
	kvm_free_memslot(kvm, &new, &old);
out:
	return r;
}
EXPORT_SYMBOL_GPL(__kvm_set_memory_region);

int kvm_set_memory_region(struct kvm *kvm,
			  const struct kvm_userspace_memory_region *mem)
{
	int r;

	mutex_lock(&kvm->slots_lock);
	r = __kvm_set_memory_region(kvm, mem);
	mutex_unlock(&kvm->slots_lock);
	return r;
}
EXPORT_SYMBOL_GPL(kvm_set_memory_region);

static int kvm_vm_ioctl_set_memory_region(struct kvm *kvm,
					  struct kvm_userspace_memory_region *mem)
{
	if ((u16)mem->slot >= KVM_USER_MEM_SLOTS)
		return -EINVAL;

	return kvm_set_memory_region(kvm, mem);
}

int kvm_get_dirty_log(struct kvm *kvm,
			struct kvm_dirty_log *log, int *is_dirty)
{
	struct kvm_memslots *slots;
	struct kvm_memory_slot *memslot;
	int i, as_id, id;
	unsigned long n;
	unsigned long any = 0;

	as_id = log->slot >> 16;
	id = (u16)log->slot;
	if (as_id >= KVM_ADDRESS_SPACE_NUM || id >= KVM_USER_MEM_SLOTS)
		return -EINVAL;

	slots = __kvm_memslots(kvm, as_id);
	memslot = id_to_memslot(slots, id);
	if (!memslot->dirty_bitmap)
		return -ENOENT;

	n = kvm_dirty_bitmap_bytes(memslot);

	for (i = 0; !any && i < n/sizeof(long); ++i)
		any = memslot->dirty_bitmap[i];

	if (copy_to_user(log->dirty_bitmap, memslot->dirty_bitmap, n))
		return -EFAULT;

	if (any)
		*is_dirty = 1;
	return 0;
}
EXPORT_SYMBOL_GPL(kvm_get_dirty_log);

#ifdef CONFIG_KVM_GENERIC_DIRTYLOG_READ_PROTECT
/**
 * kvm_get_dirty_log_protect - get a snapshot of dirty pages, and if any pages
 *	are dirty write protect them for next write.
 * @kvm:	pointer to kvm instance
 * @log:	slot id and address to which we copy the log
 * @is_dirty:	flag set if any page is dirty
 *
 * We need to keep it in mind that VCPU threads can write to the bitmap
 * concurrently. So, to avoid losing track of dirty pages we keep the
 * following order:
 *
 *    1. Take a snapshot of the bit and clear it if needed.
 *    2. Write protect the corresponding page.
 *    3. Copy the snapshot to the userspace.
 *    4. Upon return caller flushes TLB's if needed.
 *
 * Between 2 and 4, the guest may write to the page using the remaining TLB
 * entry.  This is not a problem because the page is reported dirty using
 * the snapshot taken before and step 4 ensures that writes done after
 * exiting to userspace will be logged for the next call.
 *
 */
int kvm_get_dirty_log_protect(struct kvm *kvm,
			struct kvm_dirty_log *log, bool *is_dirty)
{
	struct kvm_memslots *slots;
	struct kvm_memory_slot *memslot;
	int i, as_id, id;
	unsigned long n;
	unsigned long *dirty_bitmap;
	unsigned long *dirty_bitmap_buffer;

	as_id = log->slot >> 16;
	id = (u16)log->slot;
	if (as_id >= KVM_ADDRESS_SPACE_NUM || id >= KVM_USER_MEM_SLOTS)
		return -EINVAL;

	slots = __kvm_memslots(kvm, as_id);
	memslot = id_to_memslot(slots, id);

	dirty_bitmap = memslot->dirty_bitmap;
	if (!dirty_bitmap)
		return -ENOENT;

	n = kvm_dirty_bitmap_bytes(memslot);

	dirty_bitmap_buffer = dirty_bitmap + n / sizeof(long);
	memset(dirty_bitmap_buffer, 0, n);

	spin_lock(&kvm->mmu_lock);
	*is_dirty = false;
	for (i = 0; i < n / sizeof(long); i++) {
		unsigned long mask;
		gfn_t offset;

		if (!dirty_bitmap[i])
			continue;

		*is_dirty = true;

		mask = xchg(&dirty_bitmap[i], 0);
		dirty_bitmap_buffer[i] = mask;

		if (mask) {
			offset = i * BITS_PER_LONG;
			kvm_arch_mmu_enable_log_dirty_pt_masked(kvm, memslot,
								offset, mask);
		}
	}

	spin_unlock(&kvm->mmu_lock);
	if (copy_to_user(log->dirty_bitmap, dirty_bitmap_buffer, n))
		return -EFAULT;
	return 0;
}
EXPORT_SYMBOL_GPL(kvm_get_dirty_log_protect);
#endif

bool kvm_largepages_enabled(void)
{
	return largepages_enabled;
}

void kvm_disable_largepages(void)
{
	largepages_enabled = false;
}
EXPORT_SYMBOL_GPL(kvm_disable_largepages);

struct kvm_memory_slot *gfn_to_memslot(struct kvm *kvm, gfn_t gfn)
{
	return __gfn_to_memslot(kvm_memslots(kvm), gfn);
}
EXPORT_SYMBOL_GPL(gfn_to_memslot);

struct kvm_memory_slot *kvm_vcpu_gfn_to_memslot(struct kvm_vcpu *vcpu, gfn_t gfn)
{
	return __gfn_to_memslot(kvm_vcpu_memslots(vcpu), gfn);
}

bool kvm_is_visible_gfn(struct kvm *kvm, gfn_t gfn)
{
	struct kvm_memory_slot *memslot = gfn_to_memslot(kvm, gfn);

	if (!memslot || memslot->id >= KVM_USER_MEM_SLOTS ||
	      memslot->flags & KVM_MEMSLOT_INVALID)
		return false;

	return true;
}
EXPORT_SYMBOL_GPL(kvm_is_visible_gfn);

unsigned long kvm_host_page_size(struct kvm *kvm, gfn_t gfn)
{
	struct vm_area_struct *vma;
	unsigned long addr, size;

	size = PAGE_SIZE;

	addr = gfn_to_hva(kvm, gfn);
	if (kvm_is_error_hva(addr))
		return PAGE_SIZE;

	down_read(&current->mm->mmap_sem);
	vma = find_vma(current->mm, addr);
	if (!vma)
		goto out;

	size = vma_kernel_pagesize(vma);

out:
	up_read(&current->mm->mmap_sem);

	return size;
}

static bool memslot_is_readonly(struct kvm_memory_slot *slot)
{
	return slot->flags & KVM_MEM_READONLY;
}

static unsigned long __gfn_to_hva_many(struct kvm_memory_slot *slot, gfn_t gfn,
				       gfn_t *nr_pages, bool write)
{
	if (!slot || slot->flags & KVM_MEMSLOT_INVALID)
		return KVM_HVA_ERR_BAD;

	if (memslot_is_readonly(slot) && write)
		return KVM_HVA_ERR_RO_BAD;

	if (nr_pages)
		*nr_pages = slot->npages - (gfn - slot->base_gfn);

	return __gfn_to_hva_memslot(slot, gfn);
}

static unsigned long gfn_to_hva_many(struct kvm_memory_slot *slot, gfn_t gfn,
				     gfn_t *nr_pages)
{
	return __gfn_to_hva_many(slot, gfn, nr_pages, true);
}

unsigned long gfn_to_hva_memslot(struct kvm_memory_slot *slot,
					gfn_t gfn)
{
	return gfn_to_hva_many(slot, gfn, NULL);
}
EXPORT_SYMBOL_GPL(gfn_to_hva_memslot);

unsigned long gfn_to_hva(struct kvm *kvm, gfn_t gfn)
{
	return gfn_to_hva_many(gfn_to_memslot(kvm, gfn), gfn, NULL);
}
EXPORT_SYMBOL_GPL(gfn_to_hva);

unsigned long kvm_vcpu_gfn_to_hva(struct kvm_vcpu *vcpu, gfn_t gfn)
{
	return gfn_to_hva_many(kvm_vcpu_gfn_to_memslot(vcpu, gfn), gfn, NULL);
}
EXPORT_SYMBOL_GPL(kvm_vcpu_gfn_to_hva);

/*
 * If writable is set to false, the hva returned by this function is only
 * allowed to be read.
 */
unsigned long gfn_to_hva_memslot_prot(struct kvm_memory_slot *slot,
				      gfn_t gfn, bool *writable)
{
	unsigned long hva = __gfn_to_hva_many(slot, gfn, NULL, false);

	if (!kvm_is_error_hva(hva) && writable)
		*writable = !memslot_is_readonly(slot);

	return hva;
}

unsigned long gfn_to_hva_prot(struct kvm *kvm, gfn_t gfn, bool *writable)
{
	struct kvm_memory_slot *slot = gfn_to_memslot(kvm, gfn);

	return gfn_to_hva_memslot_prot(slot, gfn, writable);
}

unsigned long kvm_vcpu_gfn_to_hva_prot(struct kvm_vcpu *vcpu, gfn_t gfn, bool *writable)
{
	struct kvm_memory_slot *slot = kvm_vcpu_gfn_to_memslot(vcpu, gfn);

	return gfn_to_hva_memslot_prot(slot, gfn, writable);
}

static inline int check_user_page_hwpoison(unsigned long addr)
{
	int rc, flags = FOLL_HWPOISON | FOLL_WRITE;

	rc = get_user_pages(addr, 1, flags, NULL, NULL);
	return rc == -EHWPOISON;
}

/*
 * The atomic path to get the writable pfn which will be stored in @pfn,
 * true indicates success, otherwise false is returned.
 */
static bool hva_to_pfn_fast(unsigned long addr, bool atomic, bool *async,
			    bool write_fault, bool *writable, kvm_pfn_t *pfn)
{
	struct page *page[1];
	int npages;

	if (!(async || atomic))
		return false;

	/*
	 * Fast pin a writable pfn only if it is a write fault request
	 * or the caller allows to map a writable pfn for a read fault
	 * request.
	 */
	if (!(write_fault || writable))
		return false;

	npages = __get_user_pages_fast(addr, 1, 1, page);
	if (npages == 1) {
		*pfn = page_to_pfn(page[0]);

		if (writable)
			*writable = true;
		return true;
	}

	return false;
}

/*
 * The slow path to get the pfn of the specified host virtual address,
 * 1 indicates success, -errno is returned if error is detected.
 */
static int hva_to_pfn_slow(unsigned long addr, bool *async, bool write_fault,
			   bool *writable, kvm_pfn_t *pfn)
{
	unsigned int flags = FOLL_HWPOISON;
	struct page *page;
	int npages = 0;

	might_sleep();

	if (writable)
		*writable = write_fault;

	if (write_fault)
		flags |= FOLL_WRITE;
	if (async)
		flags |= FOLL_NOWAIT;

	npages = get_user_pages_unlocked(addr, 1, &page, flags);
	if (npages != 1)
		return npages;

	/* map read fault as writable if possible */
	if (unlikely(!write_fault) && writable) {
		struct page *wpage;

		if (__get_user_pages_fast(addr, 1, 1, &wpage) == 1) {
			*writable = true;
			put_page(page);
			page = wpage;
		}
	}
	*pfn = page_to_pfn(page);
	return npages;
}

static bool vma_is_valid(struct vm_area_struct *vma, bool write_fault)
{
	if (unlikely(!(vma->vm_flags & VM_READ)))
		return false;

	if (write_fault && (unlikely(!(vma->vm_flags & VM_WRITE))))
		return false;

	return true;
}

static int hva_to_pfn_remapped(struct vm_area_struct *vma,
			       unsigned long addr, bool *async,
			       bool write_fault, bool *writable,
			       kvm_pfn_t *p_pfn)
{
	unsigned long pfn;
	int r;

	r = follow_pfn(vma, addr, &pfn);
	if (r) {
		/*
		 * get_user_pages fails for VM_IO and VM_PFNMAP vmas and does
		 * not call the fault handler, so do it here.
		 */
		bool unlocked = false;
		r = fixup_user_fault(current, current->mm, addr,
				     (write_fault ? FAULT_FLAG_WRITE : 0),
				     &unlocked);
		if (unlocked)
			return -EAGAIN;
		if (r)
			return r;

		r = follow_pfn(vma, addr, &pfn);
		if (r)
			return r;

	}

	if (writable)
		*writable = true;

	/*
	 * Get a reference here because callers of *hva_to_pfn* and
	 * *gfn_to_pfn* ultimately call kvm_release_pfn_clean on the
	 * returned pfn.  This is only needed if the VMA has VM_MIXEDMAP
	 * set, but the kvm_get_pfn/kvm_release_pfn_clean pair will
	 * simply do nothing for reserved pfns.
	 *
	 * Whoever called remap_pfn_range is also going to call e.g.
	 * unmap_mapping_range before the underlying pages are freed,
	 * causing a call to our MMU notifier.
	 */ 
	kvm_get_pfn(pfn);

	*p_pfn = pfn;
	return 0;
}

/*
 * Pin guest page in memory and return its pfn.
 * @addr: host virtual address which maps memory to the guest
 * @atomic: whether this function can sleep
 * @async: whether this function need to wait IO complete if the
 *         host page is not in the memory
 * @write_fault: whether we should get a writable host page
 * @writable: whether it allows to map a writable host page for !@write_fault
 *
 * The function will map a writable host page for these two cases:
 * 1): @write_fault = true
 * 2): @write_fault = false && @writable, @writable will tell the caller
 *     whether the mapping is writable.
 */
static kvm_pfn_t hva_to_pfn(unsigned long addr, bool atomic, bool *async,
			bool write_fault, bool *writable)
{
	struct vm_area_struct *vma;
	kvm_pfn_t pfn = 0;
	int npages, r;

	/* we can do it either atomically or asynchronously, not both */
	BUG_ON(atomic && async);

	if (hva_to_pfn_fast(addr, atomic, async, write_fault, writable, &pfn))
		return pfn;

	if (atomic)
		return KVM_PFN_ERR_FAULT;

	npages = hva_to_pfn_slow(addr, async, write_fault, writable, &pfn);
	if (npages == 1)
		return pfn;

	down_read(&current->mm->mmap_sem);
	if (npages == -EHWPOISON ||
	      (!async && check_user_page_hwpoison(addr))) {
		pfn = KVM_PFN_ERR_HWPOISON;
		goto exit;
	}

retry:
	vma = find_vma_intersection(current->mm, addr, addr + 1);

	if (vma == NULL)
		pfn = KVM_PFN_ERR_FAULT;
	else if (vma->vm_flags & (VM_IO | VM_PFNMAP)) {
		r = hva_to_pfn_remapped(vma, addr, async, write_fault, writable, &pfn);
		if (r == -EAGAIN)
			goto retry;
		if (r < 0)
			pfn = KVM_PFN_ERR_FAULT;
	} else {
		if (async && vma_is_valid(vma, write_fault))
			*async = true;
		pfn = KVM_PFN_ERR_FAULT;
	}
exit:
	up_read(&current->mm->mmap_sem);
	return pfn;
}

kvm_pfn_t __gfn_to_pfn_memslot(struct kvm_memory_slot *slot, gfn_t gfn,
			       bool atomic, bool *async, bool write_fault,
			       bool *writable)
{
	unsigned long addr = __gfn_to_hva_many(slot, gfn, NULL, write_fault);

	if (addr == KVM_HVA_ERR_RO_BAD) {
		if (writable)
			*writable = false;
		return KVM_PFN_ERR_RO_FAULT;
	}

	if (kvm_is_error_hva(addr)) {
		if (writable)
			*writable = false;
		return KVM_PFN_NOSLOT;
	}

	/* Do not map writable pfn in the readonly memslot. */
	if (writable && memslot_is_readonly(slot)) {
		*writable = false;
		writable = NULL;
	}

	return hva_to_pfn(addr, atomic, async, write_fault,
			  writable);
}
EXPORT_SYMBOL_GPL(__gfn_to_pfn_memslot);

kvm_pfn_t gfn_to_pfn_prot(struct kvm *kvm, gfn_t gfn, bool write_fault,
		      bool *writable)
{
	return __gfn_to_pfn_memslot(gfn_to_memslot(kvm, gfn), gfn, false, NULL,
				    write_fault, writable);
}
EXPORT_SYMBOL_GPL(gfn_to_pfn_prot);

kvm_pfn_t gfn_to_pfn_memslot(struct kvm_memory_slot *slot, gfn_t gfn)
{
	return __gfn_to_pfn_memslot(slot, gfn, false, NULL, true, NULL);
}
EXPORT_SYMBOL_GPL(gfn_to_pfn_memslot);

kvm_pfn_t gfn_to_pfn_memslot_atomic(struct kvm_memory_slot *slot, gfn_t gfn)
{
	return __gfn_to_pfn_memslot(slot, gfn, true, NULL, true, NULL);
}
EXPORT_SYMBOL_GPL(gfn_to_pfn_memslot_atomic);

kvm_pfn_t gfn_to_pfn_atomic(struct kvm *kvm, gfn_t gfn)
{
	return gfn_to_pfn_memslot_atomic(gfn_to_memslot(kvm, gfn), gfn);
}
EXPORT_SYMBOL_GPL(gfn_to_pfn_atomic);

kvm_pfn_t kvm_vcpu_gfn_to_pfn_atomic(struct kvm_vcpu *vcpu, gfn_t gfn)
{
	return gfn_to_pfn_memslot_atomic(kvm_vcpu_gfn_to_memslot(vcpu, gfn), gfn);
}
EXPORT_SYMBOL_GPL(kvm_vcpu_gfn_to_pfn_atomic);

kvm_pfn_t gfn_to_pfn(struct kvm *kvm, gfn_t gfn)
{
	return gfn_to_pfn_memslot(gfn_to_memslot(kvm, gfn), gfn);
}
EXPORT_SYMBOL_GPL(gfn_to_pfn);

kvm_pfn_t kvm_vcpu_gfn_to_pfn(struct kvm_vcpu *vcpu, gfn_t gfn)
{
	return gfn_to_pfn_memslot(kvm_vcpu_gfn_to_memslot(vcpu, gfn), gfn);
}
EXPORT_SYMBOL_GPL(kvm_vcpu_gfn_to_pfn);

int gfn_to_page_many_atomic(struct kvm_memory_slot *slot, gfn_t gfn,
			    struct page **pages, int nr_pages)
{
	unsigned long addr;
	gfn_t entry = 0;

	addr = gfn_to_hva_many(slot, gfn, &entry);
	if (kvm_is_error_hva(addr))
		return -1;

	if (entry < nr_pages)
		return 0;

	return __get_user_pages_fast(addr, nr_pages, 1, pages);
}
EXPORT_SYMBOL_GPL(gfn_to_page_many_atomic);

static struct page *kvm_pfn_to_page(kvm_pfn_t pfn)
{
	if (is_error_noslot_pfn(pfn))
		return KVM_ERR_PTR_BAD_PAGE;

	if (kvm_is_reserved_pfn(pfn)) {
		WARN_ON(1);
		return KVM_ERR_PTR_BAD_PAGE;
	}

	return pfn_to_page(pfn);
}

struct page *gfn_to_page(struct kvm *kvm, gfn_t gfn)
{
	kvm_pfn_t pfn;

	pfn = gfn_to_pfn(kvm, gfn);

	return kvm_pfn_to_page(pfn);
}
EXPORT_SYMBOL_GPL(gfn_to_page);

struct page *kvm_vcpu_gfn_to_page(struct kvm_vcpu *vcpu, gfn_t gfn)
{
	kvm_pfn_t pfn;

	pfn = kvm_vcpu_gfn_to_pfn(vcpu, gfn);

	return kvm_pfn_to_page(pfn);
}
EXPORT_SYMBOL_GPL(kvm_vcpu_gfn_to_page);

void kvm_release_page_clean(struct page *page)
{
	WARN_ON(is_error_page(page));

	kvm_release_pfn_clean(page_to_pfn(page));
}
EXPORT_SYMBOL_GPL(kvm_release_page_clean);

void kvm_release_pfn_clean(kvm_pfn_t pfn)
{
	if (!is_error_noslot_pfn(pfn) && !kvm_is_reserved_pfn(pfn))
		put_page(pfn_to_page(pfn));
}
EXPORT_SYMBOL_GPL(kvm_release_pfn_clean);

void kvm_release_page_dirty(struct page *page)
{
	WARN_ON(is_error_page(page));

	kvm_release_pfn_dirty(page_to_pfn(page));
}
EXPORT_SYMBOL_GPL(kvm_release_page_dirty);

void kvm_release_pfn_dirty(kvm_pfn_t pfn)
{
	kvm_set_pfn_dirty(pfn);
	kvm_release_pfn_clean(pfn);
}
EXPORT_SYMBOL_GPL(kvm_release_pfn_dirty);

void kvm_set_pfn_dirty(kvm_pfn_t pfn)
{
	if (!kvm_is_reserved_pfn(pfn)) {
		struct page *page = pfn_to_page(pfn);

		if (!PageReserved(page))
			SetPageDirty(page);
	}
}
EXPORT_SYMBOL_GPL(kvm_set_pfn_dirty);

void kvm_set_pfn_accessed(kvm_pfn_t pfn)
{
	if (!kvm_is_reserved_pfn(pfn))
		mark_page_accessed(pfn_to_page(pfn));
}
EXPORT_SYMBOL_GPL(kvm_set_pfn_accessed);

void kvm_get_pfn(kvm_pfn_t pfn)
{
	if (!kvm_is_reserved_pfn(pfn))
		get_page(pfn_to_page(pfn));
}
EXPORT_SYMBOL_GPL(kvm_get_pfn);

static int next_segment(unsigned long len, int offset)
{
	if (len > PAGE_SIZE - offset)
		return PAGE_SIZE - offset;
	else
		return len;
}

static int __kvm_read_guest_page(struct kvm_memory_slot *slot, gfn_t gfn,
				 void *data, int offset, int len)
{
	int r;
	unsigned long addr;

	addr = gfn_to_hva_memslot_prot(slot, gfn, NULL);
	if (kvm_is_error_hva(addr))
		return -EFAULT;
	r = __copy_from_user(data, (void __user *)addr + offset, len);
	if (r)
		return -EFAULT;
	return 0;
}

int kvm_read_guest_page(struct kvm *kvm, gfn_t gfn, void *data, int offset,
			int len)
{
	struct kvm_memory_slot *slot = gfn_to_memslot(kvm, gfn);

	return __kvm_read_guest_page(slot, gfn, data, offset, len);
}
EXPORT_SYMBOL_GPL(kvm_read_guest_page);

int kvm_vcpu_read_guest_page(struct kvm_vcpu *vcpu, gfn_t gfn, void *data,
			     int offset, int len)
{
	struct kvm_memory_slot *slot = kvm_vcpu_gfn_to_memslot(vcpu, gfn);

	return __kvm_read_guest_page(slot, gfn, data, offset, len);
}
EXPORT_SYMBOL_GPL(kvm_vcpu_read_guest_page);

int kvm_read_guest(struct kvm *kvm, gpa_t gpa, void *data, unsigned long len)
{
	gfn_t gfn = gpa >> PAGE_SHIFT;
	int seg;
	int offset = offset_in_page(gpa);
	int ret;

	while ((seg = next_segment(len, offset)) != 0) {
		ret = kvm_read_guest_page(kvm, gfn, data, offset, seg);
		if (ret < 0)
			return ret;
		offset = 0;
		len -= seg;
		data += seg;
		++gfn;
	}
	return 0;
}
EXPORT_SYMBOL_GPL(kvm_read_guest);

int kvm_vcpu_read_guest(struct kvm_vcpu *vcpu, gpa_t gpa, void *data, unsigned long len)
{
	gfn_t gfn = gpa >> PAGE_SHIFT;
	int seg;
	int offset = offset_in_page(gpa);
	int ret;

	while ((seg = next_segment(len, offset)) != 0) {
		ret = kvm_vcpu_read_guest_page(vcpu, gfn, data, offset, seg);
		if (ret < 0)
			return ret;
		offset = 0;
		len -= seg;
		data += seg;
		++gfn;
	}
	return 0;
}
EXPORT_SYMBOL_GPL(kvm_vcpu_read_guest);

static int __kvm_read_guest_atomic(struct kvm_memory_slot *slot, gfn_t gfn,
			           void *data, int offset, unsigned long len)
{
	int r;
	unsigned long addr;

	addr = gfn_to_hva_memslot_prot(slot, gfn, NULL);
	if (kvm_is_error_hva(addr))
		return -EFAULT;
	pagefault_disable();
	r = __copy_from_user_inatomic(data, (void __user *)addr + offset, len);
	pagefault_enable();
	if (r)
		return -EFAULT;
	return 0;
}

int kvm_read_guest_atomic(struct kvm *kvm, gpa_t gpa, void *data,
			  unsigned long len)
{
	gfn_t gfn = gpa >> PAGE_SHIFT;
	struct kvm_memory_slot *slot = gfn_to_memslot(kvm, gfn);
	int offset = offset_in_page(gpa);

	return __kvm_read_guest_atomic(slot, gfn, data, offset, len);
}
EXPORT_SYMBOL_GPL(kvm_read_guest_atomic);

int kvm_vcpu_read_guest_atomic(struct kvm_vcpu *vcpu, gpa_t gpa,
			       void *data, unsigned long len)
{
	gfn_t gfn = gpa >> PAGE_SHIFT;
	struct kvm_memory_slot *slot = kvm_vcpu_gfn_to_memslot(vcpu, gfn);
	int offset = offset_in_page(gpa);

	return __kvm_read_guest_atomic(slot, gfn, data, offset, len);
}
EXPORT_SYMBOL_GPL(kvm_vcpu_read_guest_atomic);

static int __kvm_write_guest_page(struct kvm_memory_slot *memslot, gfn_t gfn,
			          const void *data, int offset, int len)
{
	int r;
	unsigned long addr;

	addr = gfn_to_hva_memslot(memslot, gfn);
	if (kvm_is_error_hva(addr))
		return -EFAULT;
	r = __copy_to_user((void __user *)addr + offset, data, len);
	if (r)
		return -EFAULT;
	mark_page_dirty_in_slot(memslot, gfn);
	return 0;
}

int kvm_write_guest_page(struct kvm *kvm, gfn_t gfn,
			 const void *data, int offset, int len)
{
	struct kvm_memory_slot *slot = gfn_to_memslot(kvm, gfn);

	return __kvm_write_guest_page(slot, gfn, data, offset, len);
}
EXPORT_SYMBOL_GPL(kvm_write_guest_page);

int kvm_vcpu_write_guest_page(struct kvm_vcpu *vcpu, gfn_t gfn,
			      const void *data, int offset, int len)
{
	struct kvm_memory_slot *slot = kvm_vcpu_gfn_to_memslot(vcpu, gfn);

	return __kvm_write_guest_page(slot, gfn, data, offset, len);
}
EXPORT_SYMBOL_GPL(kvm_vcpu_write_guest_page);

int kvm_write_guest(struct kvm *kvm, gpa_t gpa, const void *data,
		    unsigned long len)
{
	gfn_t gfn = gpa >> PAGE_SHIFT;
	int seg;
	int offset = offset_in_page(gpa);
	int ret;

	while ((seg = next_segment(len, offset)) != 0) {
		ret = kvm_write_guest_page(kvm, gfn, data, offset, seg);
		if (ret < 0)
			return ret;
		offset = 0;
		len -= seg;
		data += seg;
		++gfn;
	}
	return 0;
}
EXPORT_SYMBOL_GPL(kvm_write_guest);

int kvm_vcpu_write_guest(struct kvm_vcpu *vcpu, gpa_t gpa, const void *data,
		         unsigned long len)
{
	gfn_t gfn = gpa >> PAGE_SHIFT;
	int seg;
	int offset = offset_in_page(gpa);
	int ret;

	while ((seg = next_segment(len, offset)) != 0) {
		ret = kvm_vcpu_write_guest_page(vcpu, gfn, data, offset, seg);
		if (ret < 0)
			return ret;
		offset = 0;
		len -= seg;
		data += seg;
		++gfn;
	}
	return 0;
}
EXPORT_SYMBOL_GPL(kvm_vcpu_write_guest);

static int __kvm_gfn_to_hva_cache_init(struct kvm_memslots *slots,
				       struct gfn_to_hva_cache *ghc,
				       gpa_t gpa, unsigned long len)
{
	int offset = offset_in_page(gpa);
	gfn_t start_gfn = gpa >> PAGE_SHIFT;
	gfn_t end_gfn = (gpa + len - 1) >> PAGE_SHIFT;
	gfn_t nr_pages_needed = end_gfn - start_gfn + 1;
	gfn_t nr_pages_avail;

	ghc->gpa = gpa;
	ghc->generation = slots->generation;
	ghc->len = len;
	ghc->memslot = __gfn_to_memslot(slots, start_gfn);
	ghc->hva = gfn_to_hva_many(ghc->memslot, start_gfn, NULL);
	if (!kvm_is_error_hva(ghc->hva) && nr_pages_needed <= 1) {
		ghc->hva += offset;
	} else {
		/*
		 * If the requested region crosses two memslots, we still
		 * verify that the entire region is valid here.
		 */
		while (start_gfn <= end_gfn) {
			nr_pages_avail = 0;
			ghc->memslot = __gfn_to_memslot(slots, start_gfn);
			ghc->hva = gfn_to_hva_many(ghc->memslot, start_gfn,
						   &nr_pages_avail);
			if (kvm_is_error_hva(ghc->hva))
				return -EFAULT;
			start_gfn += nr_pages_avail;
		}
		/* Use the slow path for cross page reads and writes. */
		ghc->memslot = NULL;
	}
	return 0;
}

int kvm_gfn_to_hva_cache_init(struct kvm *kvm, struct gfn_to_hva_cache *ghc,
			      gpa_t gpa, unsigned long len)
{
	struct kvm_memslots *slots = kvm_memslots(kvm);
	return __kvm_gfn_to_hva_cache_init(slots, ghc, gpa, len);
}
EXPORT_SYMBOL_GPL(kvm_gfn_to_hva_cache_init);

int kvm_write_guest_offset_cached(struct kvm *kvm, struct gfn_to_hva_cache *ghc,
			   void *data, int offset, unsigned long len)
{
	struct kvm_memslots *slots = kvm_memslots(kvm);
	int r;
	gpa_t gpa = ghc->gpa + offset;

	BUG_ON(len + offset > ghc->len);

	if (slots->generation != ghc->generation)
		__kvm_gfn_to_hva_cache_init(slots, ghc, ghc->gpa, ghc->len);

	if (unlikely(!ghc->memslot))
		return kvm_write_guest(kvm, gpa, data, len);

	if (kvm_is_error_hva(ghc->hva))
		return -EFAULT;

	r = __copy_to_user((void __user *)ghc->hva + offset, data, len);
	if (r)
		return -EFAULT;
	mark_page_dirty_in_slot(ghc->memslot, gpa >> PAGE_SHIFT);

	return 0;
}
EXPORT_SYMBOL_GPL(kvm_write_guest_offset_cached);

int kvm_write_guest_cached(struct kvm *kvm, struct gfn_to_hva_cache *ghc,
			   void *data, unsigned long len)
{
	return kvm_write_guest_offset_cached(kvm, ghc, data, 0, len);
}
EXPORT_SYMBOL_GPL(kvm_write_guest_cached);

int kvm_read_guest_cached(struct kvm *kvm, struct gfn_to_hva_cache *ghc,
			   void *data, unsigned long len)
{
	struct kvm_memslots *slots = kvm_memslots(kvm);
	int r;

	BUG_ON(len > ghc->len);

	if (slots->generation != ghc->generation)
		__kvm_gfn_to_hva_cache_init(slots, ghc, ghc->gpa, ghc->len);

	if (unlikely(!ghc->memslot))
		return kvm_read_guest(kvm, ghc->gpa, data, len);

	if (kvm_is_error_hva(ghc->hva))
		return -EFAULT;

	r = __copy_from_user(data, (void __user *)ghc->hva, len);
	if (r)
		return -EFAULT;

	return 0;
}
EXPORT_SYMBOL_GPL(kvm_read_guest_cached);

int kvm_clear_guest_page(struct kvm *kvm, gfn_t gfn, int offset, int len)
{
	const void *zero_page = (const void *) __va(page_to_phys(ZERO_PAGE(0)));

	return kvm_write_guest_page(kvm, gfn, zero_page, offset, len);
}
EXPORT_SYMBOL_GPL(kvm_clear_guest_page);

int kvm_clear_guest(struct kvm *kvm, gpa_t gpa, unsigned long len)
{
	gfn_t gfn = gpa >> PAGE_SHIFT;
	int seg;
	int offset = offset_in_page(gpa);
	int ret;

	while ((seg = next_segment(len, offset)) != 0) {
		ret = kvm_clear_guest_page(kvm, gfn, offset, seg);
		if (ret < 0)
			return ret;
		offset = 0;
		len -= seg;
		++gfn;
	}
	return 0;
}
EXPORT_SYMBOL_GPL(kvm_clear_guest);

static void mark_page_dirty_in_slot(struct kvm_memory_slot *memslot,
				    gfn_t gfn)
{
	if (memslot && memslot->dirty_bitmap) {
		unsigned long rel_gfn = gfn - memslot->base_gfn;

		set_bit_le(rel_gfn, memslot->dirty_bitmap);
	}
}

void mark_page_dirty(struct kvm *kvm, gfn_t gfn)
{
	struct kvm_memory_slot *memslot;

	memslot = gfn_to_memslot(kvm, gfn);
	mark_page_dirty_in_slot(memslot, gfn);
}
EXPORT_SYMBOL_GPL(mark_page_dirty);

void kvm_vcpu_mark_page_dirty(struct kvm_vcpu *vcpu, gfn_t gfn)
{
	struct kvm_memory_slot *memslot;

	memslot = kvm_vcpu_gfn_to_memslot(vcpu, gfn);
	mark_page_dirty_in_slot(memslot, gfn);
}
EXPORT_SYMBOL_GPL(kvm_vcpu_mark_page_dirty);

void kvm_sigset_activate(struct kvm_vcpu *vcpu)
{
	if (!vcpu->sigset_active)
		return;

	/*
	 * This does a lockless modification of ->real_blocked, which is fine
	 * because, only current can change ->real_blocked and all readers of
	 * ->real_blocked don't care as long ->real_blocked is always a subset
	 * of ->blocked.
	 */
	sigprocmask(SIG_SETMASK, &vcpu->sigset, &current->real_blocked);
}

void kvm_sigset_deactivate(struct kvm_vcpu *vcpu)
{
	if (!vcpu->sigset_active)
		return;

	sigprocmask(SIG_SETMASK, &current->real_blocked, NULL);
	sigemptyset(&current->real_blocked);
}

static void grow_halt_poll_ns(struct kvm_vcpu *vcpu)
{
	unsigned int old, val, grow;

	old = val = vcpu->halt_poll_ns;
	grow = READ_ONCE(halt_poll_ns_grow);
	/* 10us base */
	if (val == 0 && grow)
		val = 10000;
	else
		val *= grow;

	if (val > halt_poll_ns)
		val = halt_poll_ns;

	vcpu->halt_poll_ns = val;
	trace_kvm_halt_poll_ns_grow(vcpu->vcpu_id, val, old);
}

static void shrink_halt_poll_ns(struct kvm_vcpu *vcpu)
{
	unsigned int old, val, shrink;

	old = val = vcpu->halt_poll_ns;
	shrink = READ_ONCE(halt_poll_ns_shrink);
	if (shrink == 0)
		val = 0;
	else
		val /= shrink;

	vcpu->halt_poll_ns = val;
	trace_kvm_halt_poll_ns_shrink(vcpu->vcpu_id, val, old);
}

static int kvm_vcpu_check_block(struct kvm_vcpu *vcpu)
{
	if (kvm_arch_vcpu_runnable(vcpu)) {
		kvm_make_request(KVM_REQ_UNHALT, vcpu);
		return -EINTR;
	}
	if (kvm_cpu_has_pending_timer(vcpu))
		return -EINTR;
	if (signal_pending(current))
		return -EINTR;

	return 0;
}

/*
 * The vCPU has executed a HLT instruction with in-kernel mode enabled.
 */
void kvm_vcpu_block(struct kvm_vcpu *vcpu)
{
	ktime_t start, cur;
	DECLARE_SWAITQUEUE(wait);
	bool waited = false;
	u64 block_ns;

	start = cur = ktime_get();
	if (vcpu->halt_poll_ns) {
		ktime_t stop = ktime_add_ns(ktime_get(), vcpu->halt_poll_ns);

		++vcpu->stat.halt_attempted_poll;
		do {
			/*
			 * This sets KVM_REQ_UNHALT if an interrupt
			 * arrives.
			 */
			if (kvm_vcpu_check_block(vcpu) < 0) {
				++vcpu->stat.halt_successful_poll;
				if (!vcpu_valid_wakeup(vcpu))
					++vcpu->stat.halt_poll_invalid;
				goto out;
			}
			cur = ktime_get();
		} while (single_task_running() && ktime_before(cur, stop));
	}

	kvm_arch_vcpu_blocking(vcpu);

	for (;;) {
		prepare_to_swait(&vcpu->wq, &wait, TASK_INTERRUPTIBLE);

		if (kvm_vcpu_check_block(vcpu) < 0)
			break;

		waited = true;
		schedule();
	}

	finish_swait(&vcpu->wq, &wait);
	cur = ktime_get();

	kvm_arch_vcpu_unblocking(vcpu);
out:
	block_ns = ktime_to_ns(cur) - ktime_to_ns(start);

	if (!vcpu_valid_wakeup(vcpu))
		shrink_halt_poll_ns(vcpu);
	else if (halt_poll_ns) {
		if (block_ns <= vcpu->halt_poll_ns)
			;
		/* we had a long block, shrink polling */
		else if (vcpu->halt_poll_ns && block_ns > halt_poll_ns)
			shrink_halt_poll_ns(vcpu);
		/* we had a short halt and our poll time is too small */
		else if (vcpu->halt_poll_ns < halt_poll_ns &&
			block_ns < halt_poll_ns)
			grow_halt_poll_ns(vcpu);
	} else
		vcpu->halt_poll_ns = 0;

	trace_kvm_vcpu_wakeup(block_ns, waited, vcpu_valid_wakeup(vcpu));
	kvm_arch_vcpu_block_finish(vcpu);
}
EXPORT_SYMBOL_GPL(kvm_vcpu_block);

bool kvm_vcpu_wake_up(struct kvm_vcpu *vcpu)
{
	struct swait_queue_head *wqp;

	wqp = kvm_arch_vcpu_wq(vcpu);
	if (swq_has_sleeper(wqp)) {
		swake_up(wqp);
		++vcpu->stat.halt_wakeup;
		return true;
	}

	return false;
}
EXPORT_SYMBOL_GPL(kvm_vcpu_wake_up);

#ifndef CONFIG_S390
/*
 * Kick a sleeping VCPU, or a guest VCPU in guest mode, into host kernel mode.
 */
void kvm_vcpu_kick(struct kvm_vcpu *vcpu)
{
	int me;
	int cpu = vcpu->cpu;

	if (kvm_vcpu_wake_up(vcpu))
		return;

	me = get_cpu();
	if (cpu != me && (unsigned)cpu < nr_cpu_ids && cpu_online(cpu))
		if (kvm_arch_vcpu_should_kick(vcpu))
			smp_send_reschedule(cpu);
	put_cpu();
}
EXPORT_SYMBOL_GPL(kvm_vcpu_kick);
#endif /* !CONFIG_S390 */

int kvm_vcpu_yield_to(struct kvm_vcpu *target)
{
	struct pid *pid;
	struct task_struct *task = NULL;
	int ret = 0;

	rcu_read_lock();
	pid = rcu_dereference(target->pid);
	if (pid)
		task = get_pid_task(pid, PIDTYPE_PID);
	rcu_read_unlock();
	if (!task)
		return ret;
	ret = yield_to(task, 1);
	put_task_struct(task);

	return ret;
}
EXPORT_SYMBOL_GPL(kvm_vcpu_yield_to);

/*
 * Helper that checks whether a VCPU is eligible for directed yield.
 * Most eligible candidate to yield is decided by following heuristics:
 *
 *  (a) VCPU which has not done pl-exit or cpu relax intercepted recently
 *  (preempted lock holder), indicated by @in_spin_loop.
 *  Set at the beiginning and cleared at the end of interception/PLE handler.
 *
 *  (b) VCPU which has done pl-exit/ cpu relax intercepted but did not get
 *  chance last time (mostly it has become eligible now since we have probably
 *  yielded to lockholder in last iteration. This is done by toggling
 *  @dy_eligible each time a VCPU checked for eligibility.)
 *
 *  Yielding to a recently pl-exited/cpu relax intercepted VCPU before yielding
 *  to preempted lock-holder could result in wrong VCPU selection and CPU
 *  burning. Giving priority for a potential lock-holder increases lock
 *  progress.
 *
 *  Since algorithm is based on heuristics, accessing another VCPU data without
 *  locking does not harm. It may result in trying to yield to  same VCPU, fail
 *  and continue with next VCPU and so on.
 */
static bool kvm_vcpu_eligible_for_directed_yield(struct kvm_vcpu *vcpu)
{
#ifdef CONFIG_HAVE_KVM_CPU_RELAX_INTERCEPT
	bool eligible;

	eligible = !vcpu->spin_loop.in_spin_loop ||
		    vcpu->spin_loop.dy_eligible;

	if (vcpu->spin_loop.in_spin_loop)
		kvm_vcpu_set_dy_eligible(vcpu, !vcpu->spin_loop.dy_eligible);

	return eligible;
#else
	return true;
#endif
}

void kvm_vcpu_on_spin(struct kvm_vcpu *me, bool yield_to_kernel_mode)
{
	struct kvm *kvm = me->kvm;
	struct kvm_vcpu *vcpu;
	int last_boosted_vcpu = me->kvm->last_boosted_vcpu;
	int yielded = 0;
	int try = 3;
	int pass;
	int i;

	kvm_vcpu_set_in_spin_loop(me, true);
	/*
	 * We boost the priority of a VCPU that is runnable but not
	 * currently running, because it got preempted by something
	 * else and called schedule in __vcpu_run.  Hopefully that
	 * VCPU is holding the lock that we need and will release it.
	 * We approximate round-robin by starting at the last boosted VCPU.
	 */
	for (pass = 0; pass < 2 && !yielded && try; pass++) {
		kvm_for_each_vcpu(i, vcpu, kvm) {
			if (!pass && i <= last_boosted_vcpu) {
				i = last_boosted_vcpu;
				continue;
			} else if (pass && i > last_boosted_vcpu)
				break;
			if (!READ_ONCE(vcpu->preempted))
				continue;
			if (vcpu == me)
				continue;
			if (swait_active(&vcpu->wq) && !kvm_arch_vcpu_runnable(vcpu))
				continue;
			if (yield_to_kernel_mode && !kvm_arch_vcpu_in_kernel(vcpu))
				continue;
			if (!kvm_vcpu_eligible_for_directed_yield(vcpu))
				continue;

			yielded = kvm_vcpu_yield_to(vcpu);
			if (yielded > 0) {
				kvm->last_boosted_vcpu = i;
				break;
			} else if (yielded < 0) {
				try--;
				if (!try)
					break;
			}
		}
	}
	kvm_vcpu_set_in_spin_loop(me, false);

	/* Ensure vcpu is not eligible during next spinloop */
	kvm_vcpu_set_dy_eligible(me, false);
}
EXPORT_SYMBOL_GPL(kvm_vcpu_on_spin);

static vm_fault_t kvm_vcpu_fault(struct vm_fault *vmf)
{
	struct kvm_vcpu *vcpu = vmf->vma->vm_file->private_data;
	struct page *page;

	if (vmf->pgoff == 0)
		page = virt_to_page(vcpu->run);
#ifdef CONFIG_X86
	else if (vmf->pgoff == KVM_PIO_PAGE_OFFSET)
		page = virt_to_page(vcpu->arch.pio_data);
#endif
#ifdef CONFIG_KVM_MMIO
	else if (vmf->pgoff == KVM_COALESCED_MMIO_PAGE_OFFSET)
		page = virt_to_page(vcpu->kvm->coalesced_mmio_ring);
#endif
	else
		return kvm_arch_vcpu_fault(vcpu, vmf);
	get_page(page);
	vmf->page = page;
	return 0;
}

static const struct vm_operations_struct kvm_vcpu_vm_ops = {
	.fault = kvm_vcpu_fault,
};

static int kvm_vcpu_mmap(struct file *file, struct vm_area_struct *vma)
{
	vma->vm_ops = &kvm_vcpu_vm_ops;
	return 0;
}

static int kvm_vcpu_release(struct inode *inode, struct file *filp)
{
	struct kvm_vcpu *vcpu = filp->private_data;

	debugfs_remove_recursive(vcpu->debugfs_dentry);
	kvm_put_kvm(vcpu->kvm);
	return 0;
}

static struct file_operations kvm_vcpu_fops = {
	.release        = kvm_vcpu_release,
	.unlocked_ioctl = kvm_vcpu_ioctl,
	.mmap           = kvm_vcpu_mmap,
	.llseek		= noop_llseek,
	KVM_COMPAT(kvm_vcpu_compat_ioctl),
};

/*
 * Allocates an inode for the vcpu.
 */
static int create_vcpu_fd(struct kvm_vcpu *vcpu)
{
	char name[8 + 1 + ITOA_MAX_LEN + 1];

	snprintf(name, sizeof(name), "kvm-vcpu:%d", vcpu->vcpu_id);
	return anon_inode_getfd(name, &kvm_vcpu_fops, vcpu, O_RDWR | O_CLOEXEC);
}

static int kvm_create_vcpu_debugfs(struct kvm_vcpu *vcpu)
{
	char dir_name[ITOA_MAX_LEN * 2];
	int ret;

	if (!kvm_arch_has_vcpu_debugfs())
		return 0;

	if (!debugfs_initialized())
		return 0;

	snprintf(dir_name, sizeof(dir_name), "vcpu%d", vcpu->vcpu_id);
	vcpu->debugfs_dentry = debugfs_create_dir(dir_name,
								vcpu->kvm->debugfs_dentry);
	if (!vcpu->debugfs_dentry)
		return -ENOMEM;

	ret = kvm_arch_create_vcpu_debugfs(vcpu);
	if (ret < 0) {
		debugfs_remove_recursive(vcpu->debugfs_dentry);
		return ret;
	}

	return 0;
}

/*
 * Creates some virtual cpus.  Good luck creating more than one.
 */
static int kvm_vm_ioctl_create_vcpu(struct kvm *kvm, u32 id)
{
	int r;
	struct kvm_vcpu *vcpu;

	if (id >= KVM_MAX_VCPU_ID)
		return -EINVAL;

	mutex_lock(&kvm->lock);
	if (kvm->created_vcpus == KVM_MAX_VCPUS) {
		mutex_unlock(&kvm->lock);
		return -EINVAL;
	}

	kvm->created_vcpus++;
	mutex_unlock(&kvm->lock);

	vcpu = kvm_arch_vcpu_create(kvm, id);
	if (IS_ERR(vcpu)) {
		r = PTR_ERR(vcpu);
		goto vcpu_decrement;
	}

	preempt_notifier_init(&vcpu->preempt_notifier, &kvm_preempt_ops);

	r = kvm_arch_vcpu_setup(vcpu);
	if (r)
		goto vcpu_destroy;

	r = kvm_create_vcpu_debugfs(vcpu);
	if (r)
		goto vcpu_destroy;

	mutex_lock(&kvm->lock);
	if (kvm_get_vcpu_by_id(kvm, id)) {
		r = -EEXIST;
		goto unlock_vcpu_destroy;
	}

	BUG_ON(kvm->vcpus[atomic_read(&kvm->online_vcpus)]);

	/* Now it's all set up, let userspace reach it */
	kvm_get_kvm(kvm);
	r = create_vcpu_fd(vcpu);
	if (r < 0) {
		kvm_put_kvm(kvm);
		goto unlock_vcpu_destroy;
	}

	kvm->vcpus[atomic_read(&kvm->online_vcpus)] = vcpu;

	/*
	 * Pairs with smp_rmb() in kvm_get_vcpu.  Write kvm->vcpus
	 * before kvm->online_vcpu's incremented value.
	 */
	smp_wmb();
	atomic_inc(&kvm->online_vcpus);

	mutex_unlock(&kvm->lock);
	kvm_arch_vcpu_postcreate(vcpu);
	return r;

unlock_vcpu_destroy:
	mutex_unlock(&kvm->lock);
	debugfs_remove_recursive(vcpu->debugfs_dentry);
vcpu_destroy:
	kvm_arch_vcpu_destroy(vcpu);
vcpu_decrement:
	mutex_lock(&kvm->lock);
	kvm->created_vcpus--;
	mutex_unlock(&kvm->lock);
	return r;
}

static int kvm_vcpu_ioctl_set_sigmask(struct kvm_vcpu *vcpu, sigset_t *sigset)
{
	if (sigset) {
		sigdelsetmask(sigset, sigmask(SIGKILL)|sigmask(SIGSTOP));
		vcpu->sigset_active = 1;
		vcpu->sigset = *sigset;
	} else
		vcpu->sigset_active = 0;
	return 0;
}

static long kvm_vcpu_ioctl(struct file *filp,
			   unsigned int ioctl, unsigned long arg)
{
	struct kvm_vcpu *vcpu = filp->private_data;
	void __user *argp = (void __user *)arg;
	int r;
	struct kvm_fpu *fpu = NULL;
	struct kvm_sregs *kvm_sregs = NULL;

	if (vcpu->kvm->mm != current->mm)
		return -EIO;

	if (unlikely(_IOC_TYPE(ioctl) != KVMIO))
		return -EINVAL;

	/*
	 * Some architectures have vcpu ioctls that are asynchronous to vcpu
	 * execution; mutex_lock() would break them.
	 */
	r = kvm_arch_vcpu_async_ioctl(filp, ioctl, arg);
	if (r != -ENOIOCTLCMD)
		return r;

	if (mutex_lock_killable(&vcpu->mutex))
		return -EINTR;
	switch (ioctl) {
	case KVM_RUN: {
		struct pid *oldpid;
		r = -EINVAL;
		if (arg)
			goto out;
		oldpid = rcu_access_pointer(vcpu->pid);
		if (unlikely(oldpid != current->pids[PIDTYPE_PID].pid)) {
			/* The thread running this VCPU changed. */
			struct pid *newpid;
<<<<<<< HEAD

			r = kvm_arch_vcpu_run_pid_change(vcpu);
			if (r)
				break;

=======

			r = kvm_arch_vcpu_run_pid_change(vcpu);
			if (r)
				break;

>>>>>>> e7ad3dc9
			newpid = get_task_pid(current, PIDTYPE_PID);
			rcu_assign_pointer(vcpu->pid, newpid);
			if (oldpid)
				synchronize_rcu();
			put_pid(oldpid);
		}
		r = kvm_arch_vcpu_ioctl_run(vcpu, vcpu->run);
		trace_kvm_userspace_exit(vcpu->run->exit_reason, r);
		break;
	}
	case KVM_GET_REGS: {
		struct kvm_regs *kvm_regs;

		r = -ENOMEM;
		kvm_regs = kzalloc(sizeof(struct kvm_regs), GFP_KERNEL);
		if (!kvm_regs)
			goto out;
		r = kvm_arch_vcpu_ioctl_get_regs(vcpu, kvm_regs);
		if (r)
			goto out_free1;
		r = -EFAULT;
		if (copy_to_user(argp, kvm_regs, sizeof(struct kvm_regs)))
			goto out_free1;
		r = 0;
out_free1:
		kfree(kvm_regs);
		break;
	}
	case KVM_SET_REGS: {
		struct kvm_regs *kvm_regs;

		r = -ENOMEM;
		kvm_regs = memdup_user(argp, sizeof(*kvm_regs));
		if (IS_ERR(kvm_regs)) {
			r = PTR_ERR(kvm_regs);
			goto out;
		}
		r = kvm_arch_vcpu_ioctl_set_regs(vcpu, kvm_regs);
		kfree(kvm_regs);
		break;
	}
	case KVM_GET_SREGS: {
		kvm_sregs = kzalloc(sizeof(struct kvm_sregs), GFP_KERNEL);
		r = -ENOMEM;
		if (!kvm_sregs)
			goto out;
		r = kvm_arch_vcpu_ioctl_get_sregs(vcpu, kvm_sregs);
		if (r)
			goto out;
		r = -EFAULT;
		if (copy_to_user(argp, kvm_sregs, sizeof(struct kvm_sregs)))
			goto out;
		r = 0;
		break;
	}
	case KVM_SET_SREGS: {
		kvm_sregs = memdup_user(argp, sizeof(*kvm_sregs));
		if (IS_ERR(kvm_sregs)) {
			r = PTR_ERR(kvm_sregs);
			kvm_sregs = NULL;
			goto out;
		}
		r = kvm_arch_vcpu_ioctl_set_sregs(vcpu, kvm_sregs);
		break;
	}
	case KVM_GET_MP_STATE: {
		struct kvm_mp_state mp_state;

		r = kvm_arch_vcpu_ioctl_get_mpstate(vcpu, &mp_state);
		if (r)
			goto out;
		r = -EFAULT;
		if (copy_to_user(argp, &mp_state, sizeof(mp_state)))
			goto out;
		r = 0;
		break;
	}
	case KVM_SET_MP_STATE: {
		struct kvm_mp_state mp_state;

		r = -EFAULT;
		if (copy_from_user(&mp_state, argp, sizeof(mp_state)))
			goto out;
		r = kvm_arch_vcpu_ioctl_set_mpstate(vcpu, &mp_state);
		break;
	}
	case KVM_TRANSLATE: {
		struct kvm_translation tr;

		r = -EFAULT;
		if (copy_from_user(&tr, argp, sizeof(tr)))
			goto out;
		r = kvm_arch_vcpu_ioctl_translate(vcpu, &tr);
		if (r)
			goto out;
		r = -EFAULT;
		if (copy_to_user(argp, &tr, sizeof(tr)))
			goto out;
		r = 0;
		break;
	}
	case KVM_SET_GUEST_DEBUG: {
		struct kvm_guest_debug dbg;

		r = -EFAULT;
		if (copy_from_user(&dbg, argp, sizeof(dbg)))
			goto out;
		r = kvm_arch_vcpu_ioctl_set_guest_debug(vcpu, &dbg);
		break;
	}
	case KVM_SET_SIGNAL_MASK: {
		struct kvm_signal_mask __user *sigmask_arg = argp;
		struct kvm_signal_mask kvm_sigmask;
		sigset_t sigset, *p;

		p = NULL;
		if (argp) {
			r = -EFAULT;
			if (copy_from_user(&kvm_sigmask, argp,
					   sizeof(kvm_sigmask)))
				goto out;
			r = -EINVAL;
			if (kvm_sigmask.len != sizeof(sigset))
				goto out;
			r = -EFAULT;
			if (copy_from_user(&sigset, sigmask_arg->sigset,
					   sizeof(sigset)))
				goto out;
			p = &sigset;
		}
		r = kvm_vcpu_ioctl_set_sigmask(vcpu, p);
		break;
	}
	case KVM_GET_FPU: {
		fpu = kzalloc(sizeof(struct kvm_fpu), GFP_KERNEL);
		r = -ENOMEM;
		if (!fpu)
			goto out;
		r = kvm_arch_vcpu_ioctl_get_fpu(vcpu, fpu);
		if (r)
			goto out;
		r = -EFAULT;
		if (copy_to_user(argp, fpu, sizeof(struct kvm_fpu)))
			goto out;
		r = 0;
		break;
	}
	case KVM_SET_FPU: {
		fpu = memdup_user(argp, sizeof(*fpu));
		if (IS_ERR(fpu)) {
			r = PTR_ERR(fpu);
			fpu = NULL;
			goto out;
		}
		r = kvm_arch_vcpu_ioctl_set_fpu(vcpu, fpu);
		break;
	}
	default:
		r = kvm_arch_vcpu_ioctl(filp, ioctl, arg);
	}
out:
	mutex_unlock(&vcpu->mutex);
	kfree(fpu);
	kfree(kvm_sregs);
	return r;
}

#ifdef CONFIG_KVM_COMPAT
static long kvm_vcpu_compat_ioctl(struct file *filp,
				  unsigned int ioctl, unsigned long arg)
{
	struct kvm_vcpu *vcpu = filp->private_data;
	void __user *argp = compat_ptr(arg);
	int r;

	if (vcpu->kvm->mm != current->mm)
		return -EIO;

	switch (ioctl) {
	case KVM_SET_SIGNAL_MASK: {
		struct kvm_signal_mask __user *sigmask_arg = argp;
		struct kvm_signal_mask kvm_sigmask;
		sigset_t sigset;

		if (argp) {
			r = -EFAULT;
			if (copy_from_user(&kvm_sigmask, argp,
					   sizeof(kvm_sigmask)))
				goto out;
			r = -EINVAL;
			if (kvm_sigmask.len != sizeof(compat_sigset_t))
				goto out;
			r = -EFAULT;
			if (get_compat_sigset(&sigset, (void *)sigmask_arg->sigset))
				goto out;
			r = kvm_vcpu_ioctl_set_sigmask(vcpu, &sigset);
		} else
			r = kvm_vcpu_ioctl_set_sigmask(vcpu, NULL);
		break;
	}
	default:
		r = kvm_vcpu_ioctl(filp, ioctl, arg);
	}

out:
	return r;
}
#endif

static int kvm_device_ioctl_attr(struct kvm_device *dev,
				 int (*accessor)(struct kvm_device *dev,
						 struct kvm_device_attr *attr),
				 unsigned long arg)
{
	struct kvm_device_attr attr;

	if (!accessor)
		return -EPERM;

	if (copy_from_user(&attr, (void __user *)arg, sizeof(attr)))
		return -EFAULT;

	return accessor(dev, &attr);
}

static long kvm_device_ioctl(struct file *filp, unsigned int ioctl,
			     unsigned long arg)
{
	struct kvm_device *dev = filp->private_data;

	switch (ioctl) {
	case KVM_SET_DEVICE_ATTR:
		return kvm_device_ioctl_attr(dev, dev->ops->set_attr, arg);
	case KVM_GET_DEVICE_ATTR:
		return kvm_device_ioctl_attr(dev, dev->ops->get_attr, arg);
	case KVM_HAS_DEVICE_ATTR:
		return kvm_device_ioctl_attr(dev, dev->ops->has_attr, arg);
	default:
		if (dev->ops->ioctl)
			return dev->ops->ioctl(dev, ioctl, arg);

		return -ENOTTY;
	}
}

static int kvm_device_release(struct inode *inode, struct file *filp)
{
	struct kvm_device *dev = filp->private_data;
	struct kvm *kvm = dev->kvm;

	kvm_put_kvm(kvm);
	return 0;
}

static const struct file_operations kvm_device_fops = {
	.unlocked_ioctl = kvm_device_ioctl,
	.release = kvm_device_release,
	KVM_COMPAT(kvm_device_ioctl),
};

struct kvm_device *kvm_device_from_filp(struct file *filp)
{
	if (filp->f_op != &kvm_device_fops)
		return NULL;

	return filp->private_data;
}

static struct kvm_device_ops *kvm_device_ops_table[KVM_DEV_TYPE_MAX] = {
#ifdef CONFIG_KVM_MPIC
	[KVM_DEV_TYPE_FSL_MPIC_20]	= &kvm_mpic_ops,
	[KVM_DEV_TYPE_FSL_MPIC_42]	= &kvm_mpic_ops,
#endif
};

int kvm_register_device_ops(struct kvm_device_ops *ops, u32 type)
{
	if (type >= ARRAY_SIZE(kvm_device_ops_table))
		return -ENOSPC;

	if (kvm_device_ops_table[type] != NULL)
		return -EEXIST;

	kvm_device_ops_table[type] = ops;
	return 0;
}

void kvm_unregister_device_ops(u32 type)
{
	if (kvm_device_ops_table[type] != NULL)
		kvm_device_ops_table[type] = NULL;
}

static int kvm_ioctl_create_device(struct kvm *kvm,
				   struct kvm_create_device *cd)
{
	struct kvm_device_ops *ops = NULL;
	struct kvm_device *dev;
	bool test = cd->flags & KVM_CREATE_DEVICE_TEST;
	int ret;

	if (cd->type >= ARRAY_SIZE(kvm_device_ops_table))
		return -ENODEV;

	ops = kvm_device_ops_table[cd->type];
	if (ops == NULL)
		return -ENODEV;

	if (test)
		return 0;

	dev = kzalloc(sizeof(*dev), GFP_KERNEL);
	if (!dev)
		return -ENOMEM;

	dev->ops = ops;
	dev->kvm = kvm;

	mutex_lock(&kvm->lock);
	ret = ops->create(dev, cd->type);
	if (ret < 0) {
		mutex_unlock(&kvm->lock);
		kfree(dev);
		return ret;
	}
	list_add(&dev->vm_node, &kvm->devices);
	mutex_unlock(&kvm->lock);

	if (ops->init)
		ops->init(dev);

	ret = anon_inode_getfd(ops->name, &kvm_device_fops, dev, O_RDWR | O_CLOEXEC);
	if (ret < 0) {
		mutex_lock(&kvm->lock);
		list_del(&dev->vm_node);
		mutex_unlock(&kvm->lock);
		ops->destroy(dev);
		return ret;
	}

	kvm_get_kvm(kvm);
	cd->fd = ret;
	return 0;
}

static long kvm_vm_ioctl_check_extension_generic(struct kvm *kvm, long arg)
{
	switch (arg) {
	case KVM_CAP_USER_MEMORY:
	case KVM_CAP_DESTROY_MEMORY_REGION_WORKS:
	case KVM_CAP_JOIN_MEMORY_REGIONS_WORKS:
	case KVM_CAP_INTERNAL_ERROR_DATA:
#ifdef CONFIG_HAVE_KVM_MSI
	case KVM_CAP_SIGNAL_MSI:
#endif
#ifdef CONFIG_HAVE_KVM_IRQFD
	case KVM_CAP_IRQFD:
	case KVM_CAP_IRQFD_RESAMPLE:
#endif
	case KVM_CAP_IOEVENTFD_ANY_LENGTH:
	case KVM_CAP_CHECK_EXTENSION_VM:
		return 1;
#ifdef CONFIG_KVM_MMIO
	case KVM_CAP_COALESCED_MMIO:
		return KVM_COALESCED_MMIO_PAGE_OFFSET;
#endif
#ifdef CONFIG_HAVE_KVM_IRQ_ROUTING
	case KVM_CAP_IRQ_ROUTING:
		return KVM_MAX_IRQ_ROUTES;
#endif
#if KVM_ADDRESS_SPACE_NUM > 1
	case KVM_CAP_MULTI_ADDRESS_SPACE:
		return KVM_ADDRESS_SPACE_NUM;
#endif
	case KVM_CAP_MAX_VCPU_ID:
		return KVM_MAX_VCPU_ID;
	default:
		break;
	}
	return kvm_vm_ioctl_check_extension(kvm, arg);
}

static long kvm_vm_ioctl(struct file *filp,
			   unsigned int ioctl, unsigned long arg)
{
	struct kvm *kvm = filp->private_data;
	void __user *argp = (void __user *)arg;
	int r;

	if (kvm->mm != current->mm)
		return -EIO;
	switch (ioctl) {
	case KVM_CREATE_VCPU:
		r = kvm_vm_ioctl_create_vcpu(kvm, arg);
		break;
	case KVM_SET_USER_MEMORY_REGION: {
		struct kvm_userspace_memory_region kvm_userspace_mem;

		r = -EFAULT;
		if (copy_from_user(&kvm_userspace_mem, argp,
						sizeof(kvm_userspace_mem)))
			goto out;

		r = kvm_vm_ioctl_set_memory_region(kvm, &kvm_userspace_mem);
		break;
	}
	case KVM_GET_DIRTY_LOG: {
		struct kvm_dirty_log log;

		r = -EFAULT;
		if (copy_from_user(&log, argp, sizeof(log)))
			goto out;
		r = kvm_vm_ioctl_get_dirty_log(kvm, &log);
		break;
	}
#ifdef CONFIG_KVM_MMIO
	case KVM_REGISTER_COALESCED_MMIO: {
		struct kvm_coalesced_mmio_zone zone;

		r = -EFAULT;
		if (copy_from_user(&zone, argp, sizeof(zone)))
			goto out;
		r = kvm_vm_ioctl_register_coalesced_mmio(kvm, &zone);
		break;
	}
	case KVM_UNREGISTER_COALESCED_MMIO: {
		struct kvm_coalesced_mmio_zone zone;

		r = -EFAULT;
		if (copy_from_user(&zone, argp, sizeof(zone)))
			goto out;
		r = kvm_vm_ioctl_unregister_coalesced_mmio(kvm, &zone);
		break;
	}
#endif
	case KVM_IRQFD: {
		struct kvm_irqfd data;

		r = -EFAULT;
		if (copy_from_user(&data, argp, sizeof(data)))
			goto out;
		r = kvm_irqfd(kvm, &data);
		break;
	}
	case KVM_IOEVENTFD: {
		struct kvm_ioeventfd data;

		r = -EFAULT;
		if (copy_from_user(&data, argp, sizeof(data)))
			goto out;
		r = kvm_ioeventfd(kvm, &data);
		break;
	}
#ifdef CONFIG_HAVE_KVM_MSI
	case KVM_SIGNAL_MSI: {
		struct kvm_msi msi;

		r = -EFAULT;
		if (copy_from_user(&msi, argp, sizeof(msi)))
			goto out;
		r = kvm_send_userspace_msi(kvm, &msi);
		break;
	}
#endif
#ifdef __KVM_HAVE_IRQ_LINE
	case KVM_IRQ_LINE_STATUS:
	case KVM_IRQ_LINE: {
		struct kvm_irq_level irq_event;

		r = -EFAULT;
		if (copy_from_user(&irq_event, argp, sizeof(irq_event)))
			goto out;

		r = kvm_vm_ioctl_irq_line(kvm, &irq_event,
					ioctl == KVM_IRQ_LINE_STATUS);
		if (r)
			goto out;

		r = -EFAULT;
		if (ioctl == KVM_IRQ_LINE_STATUS) {
			if (copy_to_user(argp, &irq_event, sizeof(irq_event)))
				goto out;
		}

		r = 0;
		break;
	}
#endif
#ifdef CONFIG_HAVE_KVM_IRQ_ROUTING
	case KVM_SET_GSI_ROUTING: {
		struct kvm_irq_routing routing;
		struct kvm_irq_routing __user *urouting;
		struct kvm_irq_routing_entry *entries = NULL;

		r = -EFAULT;
		if (copy_from_user(&routing, argp, sizeof(routing)))
			goto out;
		r = -EINVAL;
		if (!kvm_arch_can_set_irq_routing(kvm))
			goto out;
		if (routing.nr > KVM_MAX_IRQ_ROUTES)
			goto out;
		if (routing.flags)
			goto out;
		if (routing.nr) {
			r = -ENOMEM;
			entries = vmalloc(array_size(sizeof(*entries),
						     routing.nr));
			if (!entries)
				goto out;
			r = -EFAULT;
			urouting = argp;
			if (copy_from_user(entries, urouting->entries,
					   routing.nr * sizeof(*entries)))
				goto out_free_irq_routing;
		}
		r = kvm_set_irq_routing(kvm, entries, routing.nr,
					routing.flags);
out_free_irq_routing:
		vfree(entries);
		break;
	}
#endif /* CONFIG_HAVE_KVM_IRQ_ROUTING */
	case KVM_CREATE_DEVICE: {
		struct kvm_create_device cd;

		r = -EFAULT;
		if (copy_from_user(&cd, argp, sizeof(cd)))
			goto out;

		r = kvm_ioctl_create_device(kvm, &cd);
		if (r)
			goto out;

		r = -EFAULT;
		if (copy_to_user(argp, &cd, sizeof(cd)))
			goto out;

		r = 0;
		break;
	}
	case KVM_CHECK_EXTENSION:
		r = kvm_vm_ioctl_check_extension_generic(kvm, arg);
		break;
	default:
		r = kvm_arch_vm_ioctl(filp, ioctl, arg);
	}
out:
	return r;
}

#ifdef CONFIG_KVM_COMPAT
struct compat_kvm_dirty_log {
	__u32 slot;
	__u32 padding1;
	union {
		compat_uptr_t dirty_bitmap; /* one bit per page */
		__u64 padding2;
	};
};

static long kvm_vm_compat_ioctl(struct file *filp,
			   unsigned int ioctl, unsigned long arg)
{
	struct kvm *kvm = filp->private_data;
	int r;

	if (kvm->mm != current->mm)
		return -EIO;
	switch (ioctl) {
	case KVM_GET_DIRTY_LOG: {
		struct compat_kvm_dirty_log compat_log;
		struct kvm_dirty_log log;

		if (copy_from_user(&compat_log, (void __user *)arg,
				   sizeof(compat_log)))
			return -EFAULT;
		log.slot	 = compat_log.slot;
		log.padding1	 = compat_log.padding1;
		log.padding2	 = compat_log.padding2;
		log.dirty_bitmap = compat_ptr(compat_log.dirty_bitmap);

		r = kvm_vm_ioctl_get_dirty_log(kvm, &log);
		break;
	}
	default:
		r = kvm_vm_ioctl(filp, ioctl, arg);
	}
	return r;
}
#endif

static struct file_operations kvm_vm_fops = {
	.release        = kvm_vm_release,
	.unlocked_ioctl = kvm_vm_ioctl,
	.llseek		= noop_llseek,
	KVM_COMPAT(kvm_vm_compat_ioctl),
};

static int kvm_dev_ioctl_create_vm(unsigned long type)
{
	int r;
	struct kvm *kvm;
	struct file *file;

	kvm = kvm_create_vm(type);
	if (IS_ERR(kvm))
		return PTR_ERR(kvm);
#ifdef CONFIG_KVM_MMIO
	r = kvm_coalesced_mmio_init(kvm);
	if (r < 0)
		goto put_kvm;
#endif
	r = get_unused_fd_flags(O_CLOEXEC);
	if (r < 0)
		goto put_kvm;

	file = anon_inode_getfile("kvm-vm", &kvm_vm_fops, kvm, O_RDWR);
	if (IS_ERR(file)) {
		put_unused_fd(r);
		r = PTR_ERR(file);
		goto put_kvm;
	}

	/*
	 * Don't call kvm_put_kvm anymore at this point; file->f_op is
	 * already set, with ->release() being kvm_vm_release().  In error
	 * cases it will be called by the final fput(file) and will take
	 * care of doing kvm_put_kvm(kvm).
	 */
	if (kvm_create_vm_debugfs(kvm, r) < 0) {
		put_unused_fd(r);
		fput(file);
		return -ENOMEM;
	}
	kvm_uevent_notify_change(KVM_EVENT_CREATE_VM, kvm);

	fd_install(r, file);
	return r;

put_kvm:
	kvm_put_kvm(kvm);
	return r;
}

static long kvm_dev_ioctl(struct file *filp,
			  unsigned int ioctl, unsigned long arg)
{
	long r = -EINVAL;

	switch (ioctl) {
	case KVM_GET_API_VERSION:
		if (arg)
			goto out;
		r = KVM_API_VERSION;
		break;
	case KVM_CREATE_VM:
		r = kvm_dev_ioctl_create_vm(arg);
		break;
	case KVM_CHECK_EXTENSION:
		r = kvm_vm_ioctl_check_extension_generic(NULL, arg);
		break;
	case KVM_GET_VCPU_MMAP_SIZE:
		if (arg)
			goto out;
		r = PAGE_SIZE;     /* struct kvm_run */
#ifdef CONFIG_X86
		r += PAGE_SIZE;    /* pio data page */
#endif
#ifdef CONFIG_KVM_MMIO
		r += PAGE_SIZE;    /* coalesced mmio ring page */
#endif
		break;
	case KVM_TRACE_ENABLE:
	case KVM_TRACE_PAUSE:
	case KVM_TRACE_DISABLE:
		r = -EOPNOTSUPP;
		break;
	default:
		return kvm_arch_dev_ioctl(filp, ioctl, arg);
	}
out:
	return r;
}

static struct file_operations kvm_chardev_ops = {
	.unlocked_ioctl = kvm_dev_ioctl,
	.llseek		= noop_llseek,
	KVM_COMPAT(kvm_dev_ioctl),
};

static struct miscdevice kvm_dev = {
	KVM_MINOR,
	"kvm",
	&kvm_chardev_ops,
};

static void hardware_enable_nolock(void *junk)
{
	int cpu = raw_smp_processor_id();
	int r;

	if (cpumask_test_cpu(cpu, cpus_hardware_enabled))
		return;

	cpumask_set_cpu(cpu, cpus_hardware_enabled);

	r = kvm_arch_hardware_enable();

	if (r) {
		cpumask_clear_cpu(cpu, cpus_hardware_enabled);
		atomic_inc(&hardware_enable_failed);
		pr_info("kvm: enabling virtualization on CPU%d failed\n", cpu);
	}
}

static int kvm_starting_cpu(unsigned int cpu)
{
	raw_spin_lock(&kvm_count_lock);
	if (kvm_usage_count)
		hardware_enable_nolock(NULL);
	raw_spin_unlock(&kvm_count_lock);
	return 0;
}

static void hardware_disable_nolock(void *junk)
{
	int cpu = raw_smp_processor_id();

	if (!cpumask_test_cpu(cpu, cpus_hardware_enabled))
		return;
	cpumask_clear_cpu(cpu, cpus_hardware_enabled);
	kvm_arch_hardware_disable();
}

static int kvm_dying_cpu(unsigned int cpu)
{
	raw_spin_lock(&kvm_count_lock);
	if (kvm_usage_count)
		hardware_disable_nolock(NULL);
	raw_spin_unlock(&kvm_count_lock);
	return 0;
}

static void hardware_disable_all_nolock(void)
{
	BUG_ON(!kvm_usage_count);

	kvm_usage_count--;
	if (!kvm_usage_count)
		on_each_cpu(hardware_disable_nolock, NULL, 1);
}

static void hardware_disable_all(void)
{
	raw_spin_lock(&kvm_count_lock);
	hardware_disable_all_nolock();
	raw_spin_unlock(&kvm_count_lock);
}

static int hardware_enable_all(void)
{
	int r = 0;

	raw_spin_lock(&kvm_count_lock);

	kvm_usage_count++;
	if (kvm_usage_count == 1) {
		atomic_set(&hardware_enable_failed, 0);
		on_each_cpu(hardware_enable_nolock, NULL, 1);

		if (atomic_read(&hardware_enable_failed)) {
			hardware_disable_all_nolock();
			r = -EBUSY;
		}
	}

	raw_spin_unlock(&kvm_count_lock);

	return r;
}

static int kvm_reboot(struct notifier_block *notifier, unsigned long val,
		      void *v)
{
	/*
	 * Some (well, at least mine) BIOSes hang on reboot if
	 * in vmx root mode.
	 *
	 * And Intel TXT required VMX off for all cpu when system shutdown.
	 */
	pr_info("kvm: exiting hardware virtualization\n");
	kvm_rebooting = true;
	on_each_cpu(hardware_disable_nolock, NULL, 1);
	return NOTIFY_OK;
}

static struct notifier_block kvm_reboot_notifier = {
	.notifier_call = kvm_reboot,
	.priority = 0,
};

static void kvm_io_bus_destroy(struct kvm_io_bus *bus)
{
	int i;

	for (i = 0; i < bus->dev_count; i++) {
		struct kvm_io_device *pos = bus->range[i].dev;

		kvm_iodevice_destructor(pos);
	}
	kfree(bus);
}

static inline int kvm_io_bus_cmp(const struct kvm_io_range *r1,
				 const struct kvm_io_range *r2)
{
	gpa_t addr1 = r1->addr;
	gpa_t addr2 = r2->addr;

	if (addr1 < addr2)
		return -1;

	/* If r2->len == 0, match the exact address.  If r2->len != 0,
	 * accept any overlapping write.  Any order is acceptable for
	 * overlapping ranges, because kvm_io_bus_get_first_dev ensures
	 * we process all of them.
	 */
	if (r2->len) {
		addr1 += r1->len;
		addr2 += r2->len;
	}

	if (addr1 > addr2)
		return 1;

	return 0;
}

static int kvm_io_bus_sort_cmp(const void *p1, const void *p2)
{
	return kvm_io_bus_cmp(p1, p2);
}

static int kvm_io_bus_get_first_dev(struct kvm_io_bus *bus,
			     gpa_t addr, int len)
{
	struct kvm_io_range *range, key;
	int off;

	key = (struct kvm_io_range) {
		.addr = addr,
		.len = len,
	};

	range = bsearch(&key, bus->range, bus->dev_count,
			sizeof(struct kvm_io_range), kvm_io_bus_sort_cmp);
	if (range == NULL)
		return -ENOENT;

	off = range - bus->range;

	while (off > 0 && kvm_io_bus_cmp(&key, &bus->range[off-1]) == 0)
		off--;

	return off;
}

static int __kvm_io_bus_write(struct kvm_vcpu *vcpu, struct kvm_io_bus *bus,
			      struct kvm_io_range *range, const void *val)
{
	int idx;

	idx = kvm_io_bus_get_first_dev(bus, range->addr, range->len);
	if (idx < 0)
		return -EOPNOTSUPP;

	while (idx < bus->dev_count &&
		kvm_io_bus_cmp(range, &bus->range[idx]) == 0) {
		if (!kvm_iodevice_write(vcpu, bus->range[idx].dev, range->addr,
					range->len, val))
			return idx;
		idx++;
	}

	return -EOPNOTSUPP;
}

/* kvm_io_bus_write - called under kvm->slots_lock */
int kvm_io_bus_write(struct kvm_vcpu *vcpu, enum kvm_bus bus_idx, gpa_t addr,
		     int len, const void *val)
{
	struct kvm_io_bus *bus;
	struct kvm_io_range range;
	int r;

	range = (struct kvm_io_range) {
		.addr = addr,
		.len = len,
	};

	bus = srcu_dereference(vcpu->kvm->buses[bus_idx], &vcpu->kvm->srcu);
	if (!bus)
		return -ENOMEM;
	r = __kvm_io_bus_write(vcpu, bus, &range, val);
	return r < 0 ? r : 0;
}

/* kvm_io_bus_write_cookie - called under kvm->slots_lock */
int kvm_io_bus_write_cookie(struct kvm_vcpu *vcpu, enum kvm_bus bus_idx,
			    gpa_t addr, int len, const void *val, long cookie)
{
	struct kvm_io_bus *bus;
	struct kvm_io_range range;

	range = (struct kvm_io_range) {
		.addr = addr,
		.len = len,
	};

	bus = srcu_dereference(vcpu->kvm->buses[bus_idx], &vcpu->kvm->srcu);
	if (!bus)
		return -ENOMEM;

	/* First try the device referenced by cookie. */
	if ((cookie >= 0) && (cookie < bus->dev_count) &&
	    (kvm_io_bus_cmp(&range, &bus->range[cookie]) == 0))
		if (!kvm_iodevice_write(vcpu, bus->range[cookie].dev, addr, len,
					val))
			return cookie;

	/*
	 * cookie contained garbage; fall back to search and return the
	 * correct cookie value.
	 */
	return __kvm_io_bus_write(vcpu, bus, &range, val);
}

static int __kvm_io_bus_read(struct kvm_vcpu *vcpu, struct kvm_io_bus *bus,
			     struct kvm_io_range *range, void *val)
{
	int idx;

	idx = kvm_io_bus_get_first_dev(bus, range->addr, range->len);
	if (idx < 0)
		return -EOPNOTSUPP;

	while (idx < bus->dev_count &&
		kvm_io_bus_cmp(range, &bus->range[idx]) == 0) {
		if (!kvm_iodevice_read(vcpu, bus->range[idx].dev, range->addr,
				       range->len, val))
			return idx;
		idx++;
	}

	return -EOPNOTSUPP;
}
EXPORT_SYMBOL_GPL(kvm_io_bus_write);

/* kvm_io_bus_read - called under kvm->slots_lock */
int kvm_io_bus_read(struct kvm_vcpu *vcpu, enum kvm_bus bus_idx, gpa_t addr,
		    int len, void *val)
{
	struct kvm_io_bus *bus;
	struct kvm_io_range range;
	int r;

	range = (struct kvm_io_range) {
		.addr = addr,
		.len = len,
	};

	bus = srcu_dereference(vcpu->kvm->buses[bus_idx], &vcpu->kvm->srcu);
	if (!bus)
		return -ENOMEM;
	r = __kvm_io_bus_read(vcpu, bus, &range, val);
	return r < 0 ? r : 0;
}


/* Caller must hold slots_lock. */
int kvm_io_bus_register_dev(struct kvm *kvm, enum kvm_bus bus_idx, gpa_t addr,
			    int len, struct kvm_io_device *dev)
{
	int i;
	struct kvm_io_bus *new_bus, *bus;
	struct kvm_io_range range;

	bus = kvm_get_bus(kvm, bus_idx);
	if (!bus)
		return -ENOMEM;

	/* exclude ioeventfd which is limited by maximum fd */
	if (bus->dev_count - bus->ioeventfd_count > NR_IOBUS_DEVS - 1)
		return -ENOSPC;

	new_bus = kmalloc(sizeof(*bus) + ((bus->dev_count + 1) *
			  sizeof(struct kvm_io_range)), GFP_KERNEL);
	if (!new_bus)
		return -ENOMEM;

	range = (struct kvm_io_range) {
		.addr = addr,
		.len = len,
		.dev = dev,
	};

	for (i = 0; i < bus->dev_count; i++)
		if (kvm_io_bus_cmp(&bus->range[i], &range) > 0)
			break;

	memcpy(new_bus, bus, sizeof(*bus) + i * sizeof(struct kvm_io_range));
	new_bus->dev_count++;
	new_bus->range[i] = range;
	memcpy(new_bus->range + i + 1, bus->range + i,
		(bus->dev_count - i) * sizeof(struct kvm_io_range));
	rcu_assign_pointer(kvm->buses[bus_idx], new_bus);
	synchronize_srcu_expedited(&kvm->srcu);
	kfree(bus);

	return 0;
}

/* Caller must hold slots_lock. */
void kvm_io_bus_unregister_dev(struct kvm *kvm, enum kvm_bus bus_idx,
			       struct kvm_io_device *dev)
{
	int i;
	struct kvm_io_bus *new_bus, *bus;

	bus = kvm_get_bus(kvm, bus_idx);
	if (!bus)
		return;

	for (i = 0; i < bus->dev_count; i++)
		if (bus->range[i].dev == dev) {
			break;
		}

	if (i == bus->dev_count)
		return;

	new_bus = kmalloc(sizeof(*bus) + ((bus->dev_count - 1) *
			  sizeof(struct kvm_io_range)), GFP_KERNEL);
	if (!new_bus)  {
		pr_err("kvm: failed to shrink bus, removing it completely\n");
		goto broken;
	}

	memcpy(new_bus, bus, sizeof(*bus) + i * sizeof(struct kvm_io_range));
	new_bus->dev_count--;
	memcpy(new_bus->range + i, bus->range + i + 1,
	       (new_bus->dev_count - i) * sizeof(struct kvm_io_range));

broken:
	rcu_assign_pointer(kvm->buses[bus_idx], new_bus);
	synchronize_srcu_expedited(&kvm->srcu);
	kfree(bus);
	return;
}

struct kvm_io_device *kvm_io_bus_get_dev(struct kvm *kvm, enum kvm_bus bus_idx,
					 gpa_t addr)
{
	struct kvm_io_bus *bus;
	int dev_idx, srcu_idx;
	struct kvm_io_device *iodev = NULL;

	srcu_idx = srcu_read_lock(&kvm->srcu);

	bus = srcu_dereference(kvm->buses[bus_idx], &kvm->srcu);
	if (!bus)
		goto out_unlock;

	dev_idx = kvm_io_bus_get_first_dev(bus, addr, 1);
	if (dev_idx < 0)
		goto out_unlock;

	iodev = bus->range[dev_idx].dev;

out_unlock:
	srcu_read_unlock(&kvm->srcu, srcu_idx);

	return iodev;
}
EXPORT_SYMBOL_GPL(kvm_io_bus_get_dev);

static int kvm_debugfs_open(struct inode *inode, struct file *file,
			   int (*get)(void *, u64 *), int (*set)(void *, u64),
			   const char *fmt)
{
	struct kvm_stat_data *stat_data = (struct kvm_stat_data *)
					  inode->i_private;

	/* The debugfs files are a reference to the kvm struct which
	 * is still valid when kvm_destroy_vm is called.
	 * To avoid the race between open and the removal of the debugfs
	 * directory we test against the users count.
	 */
	if (!refcount_inc_not_zero(&stat_data->kvm->users_count))
		return -ENOENT;

	if (simple_attr_open(inode, file, get, set, fmt)) {
		kvm_put_kvm(stat_data->kvm);
		return -ENOMEM;
	}

	return 0;
}

static int kvm_debugfs_release(struct inode *inode, struct file *file)
{
	struct kvm_stat_data *stat_data = (struct kvm_stat_data *)
					  inode->i_private;

	simple_attr_release(inode, file);
	kvm_put_kvm(stat_data->kvm);

	return 0;
}

static int vm_stat_get_per_vm(void *data, u64 *val)
{
	struct kvm_stat_data *stat_data = (struct kvm_stat_data *)data;

	*val = *(ulong *)((void *)stat_data->kvm + stat_data->offset);

	return 0;
}

static int vm_stat_clear_per_vm(void *data, u64 val)
{
	struct kvm_stat_data *stat_data = (struct kvm_stat_data *)data;

	if (val)
		return -EINVAL;

	*(ulong *)((void *)stat_data->kvm + stat_data->offset) = 0;

	return 0;
}

static int vm_stat_get_per_vm_open(struct inode *inode, struct file *file)
{
	__simple_attr_check_format("%llu\n", 0ull);
	return kvm_debugfs_open(inode, file, vm_stat_get_per_vm,
				vm_stat_clear_per_vm, "%llu\n");
}

static const struct file_operations vm_stat_get_per_vm_fops = {
	.owner   = THIS_MODULE,
	.open    = vm_stat_get_per_vm_open,
	.release = kvm_debugfs_release,
	.read    = simple_attr_read,
	.write   = simple_attr_write,
	.llseek  = no_llseek,
};

static int vcpu_stat_get_per_vm(void *data, u64 *val)
{
	int i;
	struct kvm_stat_data *stat_data = (struct kvm_stat_data *)data;
	struct kvm_vcpu *vcpu;

	*val = 0;

	kvm_for_each_vcpu(i, vcpu, stat_data->kvm)
		*val += *(u64 *)((void *)vcpu + stat_data->offset);

	return 0;
}

static int vcpu_stat_clear_per_vm(void *data, u64 val)
{
	int i;
	struct kvm_stat_data *stat_data = (struct kvm_stat_data *)data;
	struct kvm_vcpu *vcpu;

	if (val)
		return -EINVAL;

	kvm_for_each_vcpu(i, vcpu, stat_data->kvm)
		*(u64 *)((void *)vcpu + stat_data->offset) = 0;

	return 0;
}

static int vcpu_stat_get_per_vm_open(struct inode *inode, struct file *file)
{
	__simple_attr_check_format("%llu\n", 0ull);
	return kvm_debugfs_open(inode, file, vcpu_stat_get_per_vm,
				 vcpu_stat_clear_per_vm, "%llu\n");
}

static const struct file_operations vcpu_stat_get_per_vm_fops = {
	.owner   = THIS_MODULE,
	.open    = vcpu_stat_get_per_vm_open,
	.release = kvm_debugfs_release,
	.read    = simple_attr_read,
	.write   = simple_attr_write,
	.llseek  = no_llseek,
};

static const struct file_operations *stat_fops_per_vm[] = {
	[KVM_STAT_VCPU] = &vcpu_stat_get_per_vm_fops,
	[KVM_STAT_VM]   = &vm_stat_get_per_vm_fops,
};

static int vm_stat_get(void *_offset, u64 *val)
{
	unsigned offset = (long)_offset;
	struct kvm *kvm;
	struct kvm_stat_data stat_tmp = {.offset = offset};
	u64 tmp_val;

	*val = 0;
	spin_lock(&kvm_lock);
	list_for_each_entry(kvm, &vm_list, vm_list) {
		stat_tmp.kvm = kvm;
		vm_stat_get_per_vm((void *)&stat_tmp, &tmp_val);
		*val += tmp_val;
	}
	spin_unlock(&kvm_lock);
	return 0;
}

static int vm_stat_clear(void *_offset, u64 val)
{
	unsigned offset = (long)_offset;
	struct kvm *kvm;
	struct kvm_stat_data stat_tmp = {.offset = offset};

	if (val)
		return -EINVAL;

	spin_lock(&kvm_lock);
	list_for_each_entry(kvm, &vm_list, vm_list) {
		stat_tmp.kvm = kvm;
		vm_stat_clear_per_vm((void *)&stat_tmp, 0);
	}
	spin_unlock(&kvm_lock);

	return 0;
}

DEFINE_SIMPLE_ATTRIBUTE(vm_stat_fops, vm_stat_get, vm_stat_clear, "%llu\n");

static int vcpu_stat_get(void *_offset, u64 *val)
{
	unsigned offset = (long)_offset;
	struct kvm *kvm;
	struct kvm_stat_data stat_tmp = {.offset = offset};
	u64 tmp_val;

	*val = 0;
	spin_lock(&kvm_lock);
	list_for_each_entry(kvm, &vm_list, vm_list) {
		stat_tmp.kvm = kvm;
		vcpu_stat_get_per_vm((void *)&stat_tmp, &tmp_val);
		*val += tmp_val;
	}
	spin_unlock(&kvm_lock);
	return 0;
}

static int vcpu_stat_clear(void *_offset, u64 val)
{
	unsigned offset = (long)_offset;
	struct kvm *kvm;
	struct kvm_stat_data stat_tmp = {.offset = offset};

	if (val)
		return -EINVAL;

	spin_lock(&kvm_lock);
	list_for_each_entry(kvm, &vm_list, vm_list) {
		stat_tmp.kvm = kvm;
		vcpu_stat_clear_per_vm((void *)&stat_tmp, 0);
	}
	spin_unlock(&kvm_lock);

	return 0;
}

DEFINE_SIMPLE_ATTRIBUTE(vcpu_stat_fops, vcpu_stat_get, vcpu_stat_clear,
			"%llu\n");

static const struct file_operations *stat_fops[] = {
	[KVM_STAT_VCPU] = &vcpu_stat_fops,
	[KVM_STAT_VM]   = &vm_stat_fops,
};

static void kvm_uevent_notify_change(unsigned int type, struct kvm *kvm)
{
	struct kobj_uevent_env *env;
	unsigned long long created, active;

	if (!kvm_dev.this_device || !kvm)
		return;

	spin_lock(&kvm_lock);
	if (type == KVM_EVENT_CREATE_VM) {
		kvm_createvm_count++;
		kvm_active_vms++;
	} else if (type == KVM_EVENT_DESTROY_VM) {
		kvm_active_vms--;
	}
	created = kvm_createvm_count;
	active = kvm_active_vms;
	spin_unlock(&kvm_lock);

	env = kzalloc(sizeof(*env), GFP_KERNEL);
	if (!env)
		return;

	add_uevent_var(env, "CREATED=%llu", created);
	add_uevent_var(env, "COUNT=%llu", active);

	if (type == KVM_EVENT_CREATE_VM) {
		add_uevent_var(env, "EVENT=create");
		kvm->userspace_pid = task_pid_nr(current);
	} else if (type == KVM_EVENT_DESTROY_VM) {
		add_uevent_var(env, "EVENT=destroy");
	}
	add_uevent_var(env, "PID=%d", kvm->userspace_pid);

	if (kvm->debugfs_dentry) {
		char *tmp, *p = kmalloc(PATH_MAX, GFP_KERNEL);

		if (p) {
			tmp = dentry_path_raw(kvm->debugfs_dentry, p, PATH_MAX);
			if (!IS_ERR(tmp))
				add_uevent_var(env, "STATS_PATH=%s", tmp);
			kfree(p);
		}
	}
	/* no need for checks, since we are adding at most only 5 keys */
	env->envp[env->envp_idx++] = NULL;
	kobject_uevent_env(&kvm_dev.this_device->kobj, KOBJ_CHANGE, env->envp);
	kfree(env);
}

static void kvm_init_debug(void)
{
	struct kvm_stats_debugfs_item *p;

	kvm_debugfs_dir = debugfs_create_dir("kvm", NULL);

	kvm_debugfs_num_entries = 0;
	for (p = debugfs_entries; p->name; ++p, kvm_debugfs_num_entries++) {
		debugfs_create_file(p->name, 0644, kvm_debugfs_dir,
				    (void *)(long)p->offset,
				    stat_fops[p->kind]);
	}
}

static int kvm_suspend(void)
{
	if (kvm_usage_count)
		hardware_disable_nolock(NULL);
	return 0;
}

static void kvm_resume(void)
{
	if (kvm_usage_count) {
		WARN_ON(raw_spin_is_locked(&kvm_count_lock));
		hardware_enable_nolock(NULL);
	}
}

static struct syscore_ops kvm_syscore_ops = {
	.suspend = kvm_suspend,
	.resume = kvm_resume,
};

static inline
struct kvm_vcpu *preempt_notifier_to_vcpu(struct preempt_notifier *pn)
{
	return container_of(pn, struct kvm_vcpu, preempt_notifier);
}

static void kvm_sched_in(struct preempt_notifier *pn, int cpu)
{
	struct kvm_vcpu *vcpu = preempt_notifier_to_vcpu(pn);

	if (vcpu->preempted)
		vcpu->preempted = false;

	kvm_arch_sched_in(vcpu, cpu);

	kvm_arch_vcpu_load(vcpu, cpu);
}

static void kvm_sched_out(struct preempt_notifier *pn,
			  struct task_struct *next)
{
	struct kvm_vcpu *vcpu = preempt_notifier_to_vcpu(pn);

	if (current->state == TASK_RUNNING)
		vcpu->preempted = true;
	kvm_arch_vcpu_put(vcpu);
}

int kvm_init(void *opaque, unsigned vcpu_size, unsigned vcpu_align,
		  struct module *module)
{
	int r;
	int cpu;

	r = kvm_arch_init(opaque);
	if (r)
		goto out_fail;

	/*
	 * kvm_arch_init makes sure there's at most one caller
	 * for architectures that support multiple implementations,
	 * like intel and amd on x86.
	 * kvm_arch_init must be called before kvm_irqfd_init to avoid creating
	 * conflicts in case kvm is already setup for another implementation.
	 */
	r = kvm_irqfd_init();
	if (r)
		goto out_irqfd;

	if (!zalloc_cpumask_var(&cpus_hardware_enabled, GFP_KERNEL)) {
		r = -ENOMEM;
		goto out_free_0;
	}

	r = kvm_arch_hardware_setup();
	if (r < 0)
		goto out_free_0a;

	for_each_online_cpu(cpu) {
		smp_call_function_single(cpu,
				kvm_arch_check_processor_compat,
				&r, 1);
		if (r < 0)
			goto out_free_1;
	}

	r = cpuhp_setup_state_nocalls(CPUHP_AP_KVM_STARTING, "kvm/cpu:starting",
				      kvm_starting_cpu, kvm_dying_cpu);
	if (r)
		goto out_free_2;
	register_reboot_notifier(&kvm_reboot_notifier);

	/* A kmem cache lets us meet the alignment requirements of fx_save. */
	if (!vcpu_align)
		vcpu_align = __alignof__(struct kvm_vcpu);
	kvm_vcpu_cache =
		kmem_cache_create_usercopy("kvm_vcpu", vcpu_size, vcpu_align,
					   SLAB_ACCOUNT,
					   offsetof(struct kvm_vcpu, arch),
					   sizeof_field(struct kvm_vcpu, arch),
					   NULL);
	if (!kvm_vcpu_cache) {
		r = -ENOMEM;
		goto out_free_3;
	}

	r = kvm_async_pf_init();
	if (r)
		goto out_free;

	kvm_chardev_ops.owner = module;
	kvm_vm_fops.owner = module;
	kvm_vcpu_fops.owner = module;

	r = misc_register(&kvm_dev);
	if (r) {
		pr_err("kvm: misc device register failed\n");
		goto out_unreg;
	}

	register_syscore_ops(&kvm_syscore_ops);

	kvm_preempt_ops.sched_in = kvm_sched_in;
	kvm_preempt_ops.sched_out = kvm_sched_out;

	kvm_init_debug();

	r = kvm_vfio_ops_init();
	WARN_ON(r);

	return 0;

out_unreg:
	kvm_async_pf_deinit();
out_free:
	kmem_cache_destroy(kvm_vcpu_cache);
out_free_3:
	unregister_reboot_notifier(&kvm_reboot_notifier);
	cpuhp_remove_state_nocalls(CPUHP_AP_KVM_STARTING);
out_free_2:
out_free_1:
	kvm_arch_hardware_unsetup();
out_free_0a:
	free_cpumask_var(cpus_hardware_enabled);
out_free_0:
	kvm_irqfd_exit();
out_irqfd:
	kvm_arch_exit();
out_fail:
	return r;
}
EXPORT_SYMBOL_GPL(kvm_init);

void kvm_exit(void)
{
	debugfs_remove_recursive(kvm_debugfs_dir);
	misc_deregister(&kvm_dev);
	kmem_cache_destroy(kvm_vcpu_cache);
	kvm_async_pf_deinit();
	unregister_syscore_ops(&kvm_syscore_ops);
	unregister_reboot_notifier(&kvm_reboot_notifier);
	cpuhp_remove_state_nocalls(CPUHP_AP_KVM_STARTING);
	on_each_cpu(hardware_disable_nolock, NULL, 1);
	kvm_arch_hardware_unsetup();
	kvm_arch_exit();
	kvm_irqfd_exit();
	free_cpumask_var(cpus_hardware_enabled);
	kvm_vfio_ops_exit();
}
EXPORT_SYMBOL_GPL(kvm_exit);<|MERGE_RESOLUTION|>--- conflicted
+++ resolved
@@ -2566,19 +2566,11 @@
 		if (unlikely(oldpid != current->pids[PIDTYPE_PID].pid)) {
 			/* The thread running this VCPU changed. */
 			struct pid *newpid;
-<<<<<<< HEAD
 
 			r = kvm_arch_vcpu_run_pid_change(vcpu);
 			if (r)
 				break;
 
-=======
-
-			r = kvm_arch_vcpu_run_pid_change(vcpu);
-			if (r)
-				break;
-
->>>>>>> e7ad3dc9
 			newpid = get_task_pid(current, PIDTYPE_PID);
 			rcu_assign_pointer(vcpu->pid, newpid);
 			if (oldpid)
